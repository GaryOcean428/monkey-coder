--- conflicted
+++ resolved
@@ -2,19 +2,11 @@
 """
 Demonstration script for the AdvancedRouter system.
 
-<<<<<<< HEAD
-This script shows how the intelligent AdvancedRouter works with:
-- Complexity analysis and scoring
-- Context-aware model selection
-- Persona-based routing integration
-- Command parsing and optimization
-=======
 This script shows how the AdvancedRouter works with:
 - Complexity analysis and scoring
 - Context-aware model selection
 - Persona routing integration
 - Slash-command parsing
->>>>>>> 5117bc7f
 """
 
 import json
@@ -114,11 +106,7 @@
         print("🎯 Key Features Demonstrated:")
         print("  • Complexity analysis and classification")
         print("  • Context-aware model selection")
-<<<<<<< HEAD
-        print("  • Persona-based routing integration")
-=======
         print("  • Persona routing integration")
->>>>>>> 5117bc7f
         print("  • Slash-command parsing and routing")
         print("  • Cost-performance optimization")
         
