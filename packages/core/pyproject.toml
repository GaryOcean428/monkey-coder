--- conflicted
+++ resolved
@@ -4,7 +4,7 @@
 
 [project]
 name = "monkey-coder-core"
-version = "1.0.4"
+version = "1.0.3"
 authors = [{name = "GaryOcean428", email = "gary@ocean428.dev"}]
 description = "Python orchestration core for Monkey Coder"
 readme = "README.md"
@@ -60,13 +60,6 @@
     "numpy>=1.21.0",
     "scikit-learn>=1.1.0",
     "matplotlib>=3.5.0",
-<<<<<<< HEAD
-    # Security enhancements for httpOnly cookies
-    "python-multipart>=0.0.6",
-    "itsdangerous>=2.1.0",
-    "cryptography>=41.0.0",
-=======
->>>>>>> 5117bc7f
 ]
 
 [project.optional-dependencies]
@@ -100,7 +93,7 @@
 "Bug Tracker" = "https://github.com/GaryOcean428/monkey-coder/issues"
 
 [tool.setuptools.packages.find]
-where = ["."]
+where = ["."] 
 include = ["monkey_coder*"]
 exclude = ["tests*"]
 namespaces = false
