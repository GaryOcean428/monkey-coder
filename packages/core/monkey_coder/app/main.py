"""
FastAPI main application for Monkey Coder Core Orchestration Engine.

This module provides the core FastAPI application with:
- /v1/execute endpoint for task routing & quantum execution
- /v1/billing/usage endpoint for metering
- Integration with persona routing, multi-agent orchestration, and quantum execution systems
"""

import logging
import os
from sentry_sdk.integrations.asgi import SentryAsgiMiddleware
from contextlib import asynccontextmanager
from datetime import datetime, timedelta
from typing import Any, Dict, List, Optional

import uvicorn
from fastapi import FastAPI, HTTPException, Depends, BackgroundTasks, Request, status
from fastapi.middleware.cors import CORSMiddleware
from fastapi.middleware.trustedhost import TrustedHostMiddleware
from fastapi.responses import JSONResponse, Response, HTMLResponse
from fastapi.staticfiles import StaticFiles
from pydantic import BaseModel, Field
import time
from pathlib import Path

from ..core.orchestrator import MultiAgentOrchestrator
from ..core.quantum_executor import QuantumExecutor
from ..core.persona_router import PersonaRouter
from ..providers import ProviderRegistry
from ..quantum.router_integration import QuantumRouterIntegration
from ..models import (
    ExecuteRequest,
    ExecuteResponse,
    UsageRequest,
    UsageResponse,
    TaskStatus,
    ExecutionError,
    ProviderType,
)
from ..security import (
    get_api_key,
    verify_permissions,
    JWTUser,
    UserRole,
    get_user_permissions,
    create_access_token,
    create_refresh_token,
    hash_password,
)
from ..auth.unified_auth import (
    unified_auth,
    get_current_user,
    LoginRequest as UnifiedLoginRequest,
    RefreshRequest as UnifiedRefreshRequest,
    AuthResult,
    AuthMethod,
)
from ..monitoring import MetricsCollector, BillingTracker
from ..database import run_migrations, User, get_user_store
from ..pricing import PricingMiddleware, load_pricing_from_file
from ..billing import StripeClient, BillingPortalSession
from ..feedback_collector import FeedbackCollector
from ..config.env_config import get_config
from ..auth import get_api_key_manager

# Import Railway-optimized logging first
from ..logging_utils import setup_logging, get_performance_logger

# Configure Railway-optimized logging
setup_logging()
logger = logging.getLogger(__name__)
performance_logger = get_performance_logger("app_performance")


@asynccontextmanager
async def lifespan(app: FastAPI):
    """
    Application lifespan manager for startup and shutdown tasks.
    """
    # Startup
    logger.info("Starting Monkey Coder Core Orchestration Engine...")

    # Initialize environment configuration
    try:
        config = get_config()
        app.state.config = config

        # Log configuration summary
        config_summary = config.get_config_summary()
        logger.info(f"Environment configuration loaded: {config_summary}")

        # Validate required configuration
        validation_result = config.validate_required_config()
        if validation_result["missing"]:
            logger.error(
                f"Missing required configuration: {validation_result['missing']}"
            )
        if validation_result["warnings"]:
            logger.warning(f"Configuration warnings: {validation_result['warnings']}")

    except Exception as e:
        logger.error(f"Failed to initialize environment configuration: {e}")
        # Continue startup with default configuration

    # Run database migrations
    try:
        await run_migrations()
        logger.info("Database migrations completed successfully")
    except Exception as e:
        logger.error(f"Database migrations failed: {e}")
        # Continue startup even if migrations fail (for development)
<<<<<<< HEAD

    import traceback

=======
    
    import traceback
>>>>>>> 5117bc7f
    # Initialize core components with health checks
    try:
        app.state.orchestrator = MultiAgentOrchestrator()
        logger.info("✅ MultiAgentOrchestrator initialized successfully")

        app.state.quantum_executor = QuantumExecutor()
        logger.info("✅ QuantumExecutor initialized successfully")

        app.state.persona_router = PersonaRouter()
        logger.info("✅ PersonaRouter initialized successfully")

        app.state.provider_registry = ProviderRegistry()
        logger.info("✅ ProviderRegistry initialized successfully")

        app.state.metrics_collector = MetricsCollector()
        logger.info("✅ MetricsCollector initialized successfully")

        app.state.billing_tracker = BillingTracker()
        logger.info("✅ BillingTracker initialized successfully")

        app.state.feedback_collector = FeedbackCollector()
        logger.info("✅ FeedbackCollector initialized successfully")

        app.state.api_key_manager = get_api_key_manager()
        logger.info("✅ APIKeyManager initialized successfully")

        # Initialize quantum router integration
        app.state.quantum_router = QuantumRouterIntegration(
            enable_quantum=True,
            quantum_timeout=30.0,
            fallback_on_failure=True,
            performance_comparison=True
        )
        logger.info("✅ QuantumRouterIntegration initialized successfully")

        # Start quantum router monitoring
        await app.state.quantum_router.start_monitoring()
        logger.info("✅ Quantum router monitoring started")

        # Initialize providers with timeout
        await app.state.provider_registry.initialize_all()
        logger.info("✅ All providers initialized successfully")

    except Exception as e:
        logger.error(f"❌ Component initialization failed: {e}")
        traceback.print_exc()
        # Continue startup even if some components fail
        # This allows the health endpoint to report component status

    logger.info("Orchestration engine started successfully")

    yield

    # Shutdown
    logger.info("Shutting down Monkey Coder Core...")
    await app.state.provider_registry.cleanup_all()
    logger.info("Shutdown complete")


# Create FastAPI application with API docs under /api path
app = FastAPI(
    title="Monkey Coder Core",
    description="Python orchestration core for AI-powered code generation and analysis",
    version="1.0.0",
    docs_url="/api/docs",
    redoc_url="/api/redoc",
    openapi_url="/api/openapi.json",
    lifespan=lifespan,
)

# Load pricing data from file (if exists) on startup
load_pricing_from_file()

# Initialize configuration for middleware setup
middleware_config = get_config()

# Add pricing middleware
enable_pricing = middleware_config._get_env_bool("ENABLE_PRICING_MIDDLEWARE", True)
app.add_middleware(PricingMiddleware, enabled=enable_pricing)

# Add other middleware with environment-aware configuration
allowed_origins = (
    ["*"]
    if middleware_config.environment != "production"
    else middleware_config._get_env("CORS_ORIGINS", "*").split(",")
)
allowed_hosts = (
    ["*"]
    if middleware_config.environment != "production"
    else middleware_config._get_env("TRUSTED_HOSTS", "*").split(",")
)

app.add_middleware(
    CORSMiddleware,
    allow_origins=allowed_origins,
    allow_credentials=True,
    allow_methods=["*"],
    allow_headers=["*"],
)

app.add_middleware(TrustedHostMiddleware, allowed_hosts=allowed_hosts)

# Add Sentry middleware for error tracking
app.add_middleware(SentryAsgiMiddleware)


# Add metrics collection middleware
@app.middleware("http")
async def metrics_middleware(request: Request, call_next):
    """Middleware to collect HTTP request metrics for Prometheus and Railway."""
    start_time = time.time()

    response = await call_next(request)

    # Calculate request duration
    duration = time.time() - start_time

    # Record metrics
    if hasattr(app.state, "metrics_collector"):
        app.state.metrics_collector.record_http_request(
            method=request.method,
            endpoint=request.url.path,
            status=response.status_code,
            duration=duration,
        )

    # Log performance data for Railway
    performance_logger.logger.info(
        "Request processed",
        extra={
            "extra_fields": {
                "metric_type": "http_request",
                "method": request.method,
                "path": request.url.path,
                "status_code": response.status_code,
                "duration_ms": round(duration * 1000, 2),
                "user_agent": request.headers.get("user-agent", "unknown"),
            }
        },
    )

    # Add performance headers
    response.headers["X-Process-Time"] = f"{duration:.4f}"

    return response


# Add font headers middleware
@app.middleware("http")
async def font_headers_middleware(request: Request, call_next):
    """Middleware to add proper headers for font files."""
    response = await call_next(request)

    # Check if this is a font file request
    path = request.url.path
    if path.endswith(('.woff2', '.woff', '.ttf', '.otf', '.eot')):
        # Set proper MIME type for font files
        if path.endswith('.woff2'):
            response.headers["Content-Type"] = "font/woff2"
        elif path.endswith('.woff'):
            response.headers["Content-Type"] = "font/woff"
        elif path.endswith('.ttf'):
            response.headers["Content-Type"] = "font/ttf"
        elif path.endswith('.otf'):
            response.headers["Content-Type"] = "font/otf"
        elif path.endswith('.eot'):
            response.headers["Content-Type"] = "application/vnd.ms-fontobject"

        # Add proper caching and CORS headers for fonts
        response.headers["Cache-Control"] = "public, max-age=31536000, immutable"
        response.headers["Access-Control-Allow-Origin"] = "*"
        response.headers["Access-Control-Allow-Headers"] = "*"

    return response


class HealthResponse(BaseModel):
    """Health check response model."""

    status: str = Field(..., description="Service status")
    version: str = Field(..., description="Application version")
    timestamp: str = Field(..., description="Current timestamp")
    components: Dict[str, str] = Field(..., description="Component status")


# Authentication Models
class LoginRequest(BaseModel):
    """Login request model."""

    email: str = Field(..., description="User email address")
    password: str = Field(..., description="User password")


class AuthResponse(BaseModel):
    """Authentication response model."""

    access_token: str = Field(..., description="JWT access token")
    refresh_token: str = Field(..., description="JWT refresh token")
    user: Dict[str, Any] = Field(..., description="User information")


class UserStatusResponse(BaseModel):
    """User status response model."""

    authenticated: bool = Field(..., description="User authentication status")
    user: Optional[Dict[str, Any]] = Field(
        None, description="User information if authenticated"
    )
    session_expires: Optional[str] = Field(
        None, description="Session expiration timestamp"
    )


class RefreshTokenRequest(BaseModel):
    """Refresh token request model."""

    refresh_token: str = Field(..., description="JWT refresh token")


class SignupRequest(BaseModel):
    """Signup request model."""

    username: str = Field(..., description="Username")
    name: str = Field(..., description="User full name")
    email: str = Field(..., description="User email address")
    password: str = Field(..., description="User password")
    plan: str = Field(default="hobby", description="Subscription plan")


# Root endpoint removed to allow Next.js static files to be served at root path


@app.get("/health", response_model=HealthResponse)
@app.get("/healthz", response_model=HealthResponse)
async def health_check():
    """
    Health check endpoint optimized for Railway deployment.
    """
    from datetime import datetime
    import psutil

    # Get system metrics
    try:
        process = psutil.Process()
        memory_mb = round(process.memory_info().rss / 1024 / 1024, 2)
        cpu_percent = process.cpu_percent()
    except Exception:
        memory_mb = 0
        cpu_percent = 0

    # Check component health
    components = {
        "orchestrator": "active" if hasattr(app.state, "orchestrator") else "inactive",
        "quantum_executor": (
            "active" if hasattr(app.state, "quantum_executor") else "inactive"
        ),
        "persona_router": (
            "active" if hasattr(app.state, "persona_router") else "inactive"
        ),
        "provider_registry": (
            "active" if hasattr(app.state, "provider_registry") else "inactive"
        ),
    }

    # Log health check for monitoring
    performance_logger.logger.info(
        "Health check performed",
        extra={
            "extra_fields": {
                "metric_type": "health_check",
                "memory_mb": memory_mb,
                "cpu_percent": cpu_percent,
                "components": components,
                "qwen_agent_available": "qwen_agent" in globals(),
            }
        },
    )

    return HealthResponse(
        status="healthy",
        version="1.0.0",
        timestamp=datetime.utcnow().isoformat(),
        components=components,
    )


@app.get("/metrics")
async def prometheus_metrics():
    """
    Prometheus metrics endpoint.

    Returns metrics in Prometheus text format for scraping.
    """
    if not hasattr(app.state, "metrics_collector"):
        return Response(
            content="# Metrics collector not initialized\n", media_type="text/plain"
        )

    metrics_data = app.state.metrics_collector.get_prometheus_metrics()
    return Response(content=metrics_data, media_type="text/plain")


# Unified Authentication Endpoints
@app.post("/v1/auth/login")
@app.post("/api/auth/login")  # Frontend compatibility alias
async def login(request: UnifiedLoginRequest, http_request: Request) -> Response:
    """
    Unified user login endpoint supporting both web (cookies) and CLI (tokens).

    This endpoint automatically detects the client type and provides appropriate
    authentication method:
    - Web clients: httpOnly cookies with CSRF protection
    - CLI clients: JWT tokens in response body
    - API clients: API key support

    Args:
        request: Login credentials and client type
        http_request: FastAPI request object for session creation

    Returns:
        Unified authentication response with cookies or tokens
    """
    try:
        # Authenticate with unified auth system
        auth_result = await unified_auth.authenticate_with_password(
            email=request.email,
            password=request.password,
            request=http_request,
            session_type=request.client_type,
            remember_me=request.remember_me
        )

        if not auth_result.success:
            raise HTTPException(
                status_code=status.HTTP_401_UNAUTHORIZED,
                detail=auth_result.message,
            )

        # Prepare response data
        user_data = auth_result.user
        response_data = {
            "success": True,
            "message": auth_result.message,
            "user": {
                "id": user_data.user_id if user_data else "unknown",
                "email": user_data.email if user_data else "unknown",
                "name": user_data.username if user_data else "unknown",
                "credits": auth_result.metadata.get("credits", 100),
                "subscription_tier": auth_result.metadata.get("subscription_tier", "free"),
                "is_developer": auth_result.metadata.get("is_developer", False),
                "roles": [role.value for role in user_data.roles] if user_data else [],
            },
        }

        # For CLI clients, include tokens in response
        if auth_result.method == AuthMethod.BEARER_TOKEN:
            response_data.update({
                "access_token": auth_result.access_token,
                "refresh_token": auth_result.refresh_token,
            })

        # Create unified response with appropriate cookies/headers
        return unified_auth.create_auth_response(auth_result, response_data)

    except HTTPException:
        raise
    except Exception as e:
        logger.error(f"Unified login failed: {str(e)}")
        raise HTTPException(status_code=401, detail="Authentication failed")


@app.post("/v1/auth/signup", response_model=AuthResponse)
@app.post(
    "/api/auth/signup", response_model=AuthResponse
)  # Frontend compatibility alias
async def signup(request: SignupRequest) -> AuthResponse:
    """
    User signup endpoint.

    Args:
        request: Signup credentials and information

    Returns:
        JWT tokens and user information for new user
    """
    try:
        # Get user store
        user_store = get_user_store()

        # Check if user already exists by email
        existing_user = await User.get_by_email(request.email.lower())
        if existing_user:
            raise HTTPException(
                status_code=status.HTTP_409_CONFLICT,
                detail="User with this email already exists",
            )

        # Check if username already exists
        existing_username = await User.get_by_username(request.username)
        if existing_username:
            raise HTTPException(
                status_code=status.HTTP_409_CONFLICT,
                detail="Username already taken",
            )

        # Hash password before storing
        password_hash = hash_password(request.password)

        # Create new user with appropriate roles
        role_strings = ["api_user"]  # Use string roles that match UserRole enum values
        is_developer = False
        if request.plan == "pro":
            role_strings.append("developer")
            is_developer = True

        new_user = await user_store.create_user(
            username=request.username,
            email=request.email,
            password_hash=password_hash,  # Pass hashed password
            full_name=request.name,
            subscription_plan=request.plan,
            is_developer=is_developer,
            roles=role_strings,
        )

        # Convert string roles to UserRole enums
        user_roles = []
        for role_str in new_user.roles:
            try:
                user_roles.append(UserRole(role_str))
            except ValueError:
                logger.warning(
                    f"Invalid role '{role_str}' for new user {new_user.email}"
                )

        # Create JWT user
        jwt_user = JWTUser(
            user_id=str(new_user.id) if new_user.id else "new_user",
            username=new_user.username,
            email=new_user.email,
            roles=user_roles,
            permissions=get_user_permissions(user_roles),
            mfa_verified=True,
            expires_at=datetime.utcnow() + timedelta(hours=24)
        )

        # Create tokens
        access_token = create_access_token(jwt_user)
        refresh_token = create_refresh_token(jwt_user.user_id)

        # Set credits and subscription tier based on plan
        credits = 10000 if request.plan == "pro" else 100

        logger.info(f"Created new user account: {request.email}")

        return AuthResponse(
            access_token=access_token,
            refresh_token=refresh_token,
            user={
                "id": jwt_user.user_id,
                "email": jwt_user.email,
                "name": jwt_user.username,
                "credits": credits,
                "subscription_tier": request.plan,
                "is_developer": new_user.is_developer,
                "roles": [role.value for role in user_roles],
            },
        )

    except HTTPException:
        raise
    except Exception as e:
        logger.error(f"Signup failed: {str(e)}")
        raise HTTPException(status_code=500, detail="Failed to create account")


@app.get("/v1/auth/status", response_model=UserStatusResponse)
async def get_user_status(
    current_user: JWTUser = Depends(get_current_user),
) -> UserStatusResponse:
    """
    Get current user authentication status.

    Args:
        current_user: Current authenticated user

    Returns:
        User status and information
    """
    try:
        return UserStatusResponse(
            authenticated=True,
            user={
                "email": current_user.email,
                "name": current_user.username,
                "credits": 10000,  # Mock credits
                "subscription_tier": "developer",
            },
            session_expires=(
                current_user.expires_at.isoformat() if current_user.expires_at else None
            ),
        )

    except Exception as e:
        logger.error(f"Status check failed: {str(e)}")
        raise HTTPException(status_code=500, detail="Failed to get user status")


@app.post("/v1/auth/logout")
async def logout(http_request: Request, current_user: JWTUser = Depends(get_current_user)) -> Response:
    """
    Unified logout endpoint supporting both cookies and tokens.

    This endpoint handles logout for all client types:
    - Web clients: Clears httpOnly cookies and invalidates sessions
    - CLI/API clients: Provides confirmation (tokens are stateless)
    - Maintains security by properly cleaning up sessions

    Args:
        http_request: FastAPI request object for session cleanup
        current_user: Current authenticated user

    Returns:
        Unified logout response with appropriate cleanup
    """
    try:
        # Perform logout with unified auth system
        await unified_auth.logout(http_request)

        # Create logout response with cleared cookies
        return unified_auth.create_logout_response()

    except Exception as e:
        logger.error(f"Unified logout failed: {str(e)}")
        raise HTTPException(status_code=500, detail="Logout failed")


@app.post("/v1/auth/refresh")
async def refresh_token(request: UnifiedRefreshRequest, http_request: Request) -> Response:
    """
    Unified token refresh endpoint supporting both cookies and explicit tokens.

    This endpoint automatically detects the refresh method:
    - Web clients: Uses refresh token from httpOnly cookies
    - CLI clients: Uses refresh token from request body
    - Maintains session continuity and security

    Args:
        request: Refresh token request (optional for cookie-based refresh)
        http_request: FastAPI request object for cookie access

    Returns:
        Unified authentication response with refreshed tokens
    """
    try:
        # Refresh authentication with unified auth system
        auth_result = await unified_auth.refresh_authentication(
            request=http_request,
            refresh_token=request.refresh_token
        )

        if not auth_result.success:
            raise HTTPException(
                status_code=status.HTTP_401_UNAUTHORIZED,
                detail=auth_result.message,
            )

        # Prepare response data
        user_data = auth_result.user
        response_data = {
            "success": True,
            "message": auth_result.message,
            "user": {
                "id": user_data.user_id if user_data else "unknown",
                "email": user_data.email if user_data else "unknown",
                "name": user_data.username if user_data else "unknown",
                "credits": 10000,  # TODO: Get from user metadata
                "subscription_tier": "developer",
            },
        }

        # For CLI clients, include tokens in response
        if auth_result.method == AuthMethod.BEARER_TOKEN:
            response_data.update({
                "access_token": auth_result.access_token,
                "refresh_token": auth_result.refresh_token,
            })

        # Create unified response with appropriate cookies/headers
        return unified_auth.create_auth_response(auth_result, response_data)

    except HTTPException:
        raise
    except Exception as e:
        logger.error(f"Unified token refresh failed: {str(e)}")
        raise HTTPException(status_code=401, detail="Failed to refresh token")













@app.post("/v1/execute", response_model=ExecuteResponse)
async def execute_task(
    request: ExecuteRequest,
    background_tasks: BackgroundTasks,
    api_key: str = Depends(get_api_key),
) -> ExecuteResponse:
    """
    Main task execution endpoint with quantum routing & execution.

    This endpoint:
    1. Routes tasks through quantum routing system for optimal provider/model selection
    2. Routes through persona slash-command & routing system
    3. Orchestrates execution via multi-agent orchestration system
    4. Executes tasks using quantum-inspired execution engine
    5. Tracks usage and billing metrics

    Args:
        request: Task execution request
        background_tasks: FastAPI background tasks
        api_key: API key for authentication

    Returns:
        ExecuteResponse with task results and metadata

    Raises:
        HTTPException: If task execution fails
    """
    try:
        # Verify permissions
        await verify_permissions(api_key, "execute")

        # Start metrics collection
        execution_id = app.state.metrics_collector.start_execution(request)

        # Route through quantum router for optimal provider/model selection
        quantum_routing_result = await app.state.quantum_router.route_request(request)

        # Log quantum routing decision (with safe handling for mock objects)
        try:
            provider = getattr(quantum_routing_result, 'provider', 'unknown')
            model = getattr(quantum_routing_result, 'model', 'unknown')
            confidence = getattr(quantum_routing_result, 'confidence', 0.0)
            logger.info(f"Quantum routing selected: {provider} {model} with confidence {confidence:.3f}")
        except Exception:
            logger.info("Quantum routing completed (details unavailable)")

        # Update request with quantum routing decision
        if quantum_routing_result.provider and quantum_routing_result.model:
            # Override provider and model preferences based on quantum routing decision
            if quantum_routing_result.provider not in request.preferred_providers:
                request.preferred_providers.append(ProviderType(quantum_routing_result.provider))
            request.model_preferences[ProviderType(quantum_routing_result.provider)] = quantum_routing_result.model

        # Route through persona system
        persona_context = await app.state.persona_router.route_request(request)

        # Execute through multi-agent orchestrator
        orchestration_result = await app.state.orchestrator.orchestrate(
            request, persona_context
        )

        # Execute via quantum executor
        execution_result = await app.state.quantum_executor.execute(
            orchestration_result, parallel_futures=True
        )

        # Prepare response with quantum routing information
        response = ExecuteResponse(
            execution_id=execution_id,
            task_id=request.task_id,
            status=TaskStatus.COMPLETED,
            result=execution_result.result,
            usage=execution_result.usage,
            execution_time=execution_result.execution_time,
            completed_at=datetime.utcnow(),
            error=None,  # Optional field for failed executions
            quantum_execution={
                "quantum_routing": {
                    "provider": quantum_routing_result.provider,
                    "model": quantum_routing_result.model,
                    "confidence": quantum_routing_result.confidence,
                    "strategy": quantum_routing_result.strategy,
                    "execution_time": quantum_routing_result.execution_time,
                    "fallback_used": quantum_routing_result.fallback_used
                }
            }
        )

        # Track billing in background
        background_tasks.add_task(
            app.state.billing_tracker.track_usage, api_key, execution_result.usage
        )

        # Complete metrics collection
        app.state.metrics_collector.complete_execution(
            execution_id=execution_id,
            response=response
        )

        return response

    except Exception as e:
        logger.error(f"Task execution failed: {str(e)}")

        # Track error metrics
        if "execution_id" in locals():
            app.state.metrics_collector.record_error(
                execution_id=execution_id,
                error=str(e)
            )

        # Return appropriate error response
        if isinstance(e, ExecutionError):
            raise HTTPException(status_code=400, detail=str(e))
        else:
            raise HTTPException(status_code=500, detail="Internal server error")


@app.get("/v1/billing/usage", response_model=UsageResponse)
async def get_usage_metrics(
    request: UsageRequest = Depends(),
    api_key: str = Depends(get_api_key),
) -> UsageResponse:
    """
    Billing and usage metrics endpoint.

    Provides detailed usage statistics including:
    - Token consumption by provider
    - Execution counts and durations
    - Cost breakdowns
    - Rate limiting status

    Args:
        request: Usage request parameters
        api_key: API key for authentication

    Returns:
        UsageResponse with detailed usage metrics

    Raises:
        HTTPException: If metrics retrieval fails
    """
    try:
        # Verify permissions
        await verify_permissions(api_key, "billing:read")

        # Get usage data from billing tracker
        usage_data = await app.state.billing_tracker.get_usage(
            api_key=api_key,
            start_date=request.start_date,
            end_date=request.end_date,
            granularity=request.granularity,
        )

        return UsageResponse(
            api_key_hash=usage_data.api_key_hash,
            period=usage_data.period,
            total_requests=usage_data.total_requests,
            total_tokens=usage_data.total_tokens,
            total_cost=usage_data.total_cost,
            provider_breakdown=usage_data.provider_breakdown,
            execution_stats=usage_data.execution_stats,
            rate_limit_status=usage_data.rate_limit_status,
        )

    except Exception as e:
        logger.error(f"Usage metrics retrieval failed: {str(e)}")
        raise HTTPException(status_code=500, detail="Failed to retrieve usage metrics")


@app.post("/v1/billing/portal", response_model=BillingPortalSession)
async def create_billing_portal_session(
    api_key: str = Depends(get_api_key),
    return_url: str = "https://yourdomain.com/billing",
) -> BillingPortalSession:
    """
    Create a Stripe billing portal session.

    This endpoint creates a billing portal session that allows customers
    to manage their billing information, view invoices, and update payment methods.

    Args:
        api_key: API key for authentication
        return_url: URL to redirect to after session ends

    Returns:
        BillingPortalSession: Session information including URL

    Raises:
        HTTPException: If session creation fails
    """
    from ..database.models import BillingCustomer
    import hashlib

    try:
        # Verify permissions
        await verify_permissions(api_key, "billing:manage")

        # Hash API key to find customer
        api_key_hash = hashlib.sha256(api_key.encode()).hexdigest()[:16]

        # Get billing customer
        billing_customer = await BillingCustomer.get_by_api_key_hash(api_key_hash)
        if not billing_customer:
            raise HTTPException(
                status_code=404,
                detail="No billing customer found. Please contact support to set up billing.",
            )

        # Create Stripe client and billing portal session
        stripe_client = StripeClient()
        session_url = stripe_client.create_billing_portal_session(
            customer_id=billing_customer.stripe_customer_id, return_url=return_url
        )

        return BillingPortalSession(
            session_url=session_url, customer_id=billing_customer.stripe_customer_id,
            expires_at=datetime.utcnow() + timedelta(hours=24)
        )

    except HTTPException:
        raise
    except Exception as e:
        logger.error(f"Failed to create billing portal session: {e}")
        raise HTTPException(
            status_code=500, detail="Failed to create billing portal session"
        )


@app.get("/v1/providers", response_model=Dict[str, Any])
async def list_providers(
    api_key: str = Depends(get_api_key),
) -> Dict[str, Any]:
    """
    List available AI providers and their status.

    Returns information about supported providers:
    - OpenAI (GPT models)
    - Anthropic (Claude models)
    - Google (Gemini models)
    - Qwen (Qwen Coder models)

    Args:
        api_key: API key for authentication

    Returns:
        Dictionary with provider information and status
    """
    try:
        await verify_permissions(api_key, "providers:read")

        providers = app.state.provider_registry.get_all_providers()
        return {"providers": providers, "count": len(providers), "status": "active"}

    except Exception as e:
        logger.error(f"Provider listing failed: {str(e)}")
        raise HTTPException(status_code=500, detail="Failed to list providers")


@app.get("/v1/models", response_model=Dict[str, Any])
async def list_models(
    provider: Optional[str] = None,
    api_key: str = Depends(get_api_key),
) -> Dict[str, Any]:
    """
    List available AI models by provider.

    Args:
        provider: Optional provider filter (openai, anthropic, google, qwen)
        api_key: API key for authentication

    Returns:
        Dictionary with model information by provider
    """
    try:
        await verify_permissions(api_key, "models:read")

        models = await app.state.provider_registry.get_available_models(provider)
        return {
            "models": models,
            "provider_filter": provider,
            "count": sum(len(models[p]) for p in models),
        }

    except Exception as e:
        logger.error(f"Model listing failed: {str(e)}")
        raise HTTPException(status_code=500, detail="Failed to list models")


@app.post("/v1/router/debug", response_model=Dict[str, Any])
async def debug_routing(
    request: ExecuteRequest,
    api_key: str = Depends(get_api_key),
) -> Dict[str, Any]:
    """
    Debug routing decisions for a given request.

    This endpoint provides detailed information about how the AdvancedRouter
    would route a given request, including:
    - Selected model and provider
    - Chosen persona
    - Complexity, context, and capability scores
    - Reasoning behind the decision
    - Available alternatives

    Args:
        request: The execution request to analyze
        api_key: API key for authentication

    Returns:
        Detailed routing debug information
    """
    try:
        await verify_permissions(api_key, "router:debug")

        # Get detailed routing debug information
        debug_info = app.state.persona_router.get_routing_debug_info(request)

        return {
            "debug_info": debug_info,
            "request_summary": {
                "task_type": request.task_type.value,
                "prompt_length": len(request.prompt),
                "has_files": bool(request.files),
                "file_count": len(request.files) if request.files else 0,
            },
            "personas_available": app.state.persona_router.get_available_personas(),
            "timestamp": datetime.utcnow().isoformat(),
        }

    except Exception as e:
        logger.error(f"Router debug failed: {str(e)}")
        raise HTTPException(
            status_code=500, detail="Failed to generate routing debug info"
        )


@app.get("/v1/capabilities", response_model=Dict[str, Any])
async def get_system_capabilities(
    api_key: str = Depends(get_api_key),
) -> Dict[str, Any]:
    """
    Get comprehensive system capabilities information.

    This endpoint provides detailed information about:
    - Environment configuration status
    - Persona validation capabilities
    - Orchestration strategies and patterns
    - Available providers and models
    - System health and performance metrics

    Args:
        api_key: API key for authentication

    Returns:
        Comprehensive system capabilities information
    """
    try:
        await verify_permissions(api_key, "system:read")

        # Get environment configuration summary
        config_summary = None
        if hasattr(app.state, "config"):
            config_summary = app.state.config.get_config_summary()

        # Get persona validation stats
        validation_stats = app.state.persona_router.get_validation_stats()

        # Get orchestration capabilities
        orchestration_caps = app.state.orchestrator.get_orchestration_capabilities()

        # Get provider information
        providers = app.state.provider_registry.get_all_providers()

        return {
            "system_info": {
                "version": "1.0.0",
                "environment": (
                    config_summary.get("environment") if config_summary else "unknown"
                ),
                "debug_mode": config_summary.get("debug") if config_summary else False,
                "timestamp": datetime.utcnow().isoformat(),
            },
            "environment_configuration": {
                "status": "configured" if config_summary else "default",
                "summary": config_summary,
                "validation_warnings": (
                    [] if config_summary else ["Using default configuration"]
                ),
            },
            "persona_validation": {
                "enhanced_validation": True,
                "single_word_support": True,
                "edge_case_handling": True,
                "capabilities": validation_stats,
            },
            "orchestration": {
                "enhanced_patterns": True,
                "multi_strategy_support": True,
                "intelligent_coordination": True,
                "capabilities": orchestration_caps,
            },
            "providers": {
                "total_providers": len(providers),
                "active_providers": [
                    p["name"] for p in providers if p.get("status") == "active"
                ],
                "provider_details": providers,
            },
            "features": [
                "environment_configuration_management",
                "persona_aware_routing_with_validation",
                "single_word_input_enhancement",
                "edge_case_prompt_handling",
                "multi_strategy_orchestration",
                "sequential_agent_coordination",
                "parallel_task_execution",
                "quantum_inspired_processing",
                "hybrid_orchestration_strategies",
                "intelligent_agent_handoff",
                "comprehensive_error_handling",
                "production_ready_deployment",
            ],
            "recent_enhancements": [
                {
                    "feature": "Environment Configuration",
                    "description": "Centralized environment variable management with validation",
                    "status": "implemented",
                },
                {
                    "feature": "Persona Validation",
                    "description": "Enhanced validation for single-word inputs and edge cases",
                    "status": "implemented",
                },
                {
                    "feature": "Orchestration Patterns",
                    "description": "Advanced orchestration strategies from reference projects",
                    "status": "implemented",
                },
                {
                    "feature": "Frontend Serving",
                    "description": "Improved static file serving with fallback handling",
                    "status": "implemented",
                },
            ],
        }

    except Exception as e:
        logger.error(f"Capabilities retrieval failed: {str(e)}")
        raise HTTPException(
            status_code=500, detail="Failed to retrieve system capabilities"
        )


# API Key Management Endpoints


class APIKeyCreateRequest(BaseModel):
    """Request model for creating new API keys."""

    name: str = Field(..., description="Human-readable name for the API key")
    description: str = Field("", description="Description of the key's purpose")
    permissions: Optional[List[str]] = Field(
        None, description="List of permissions (default: basic permissions)"
    )
    expires_days: Optional[int] = Field(
        None, description="Number of days until expiration (None = no expiration)"
    )


class APIKeyResponse(BaseModel):
    """Response model for API key operations."""

    key: Optional[str] = Field(
        None, description="The generated API key (only returned on creation)"
    )
    key_id: str = Field(..., description="Unique key identifier")
    name: str = Field(..., description="Human-readable name")
    description: str = Field(..., description="Key description")
    status: str = Field(..., description="Key status")
    created_at: str = Field(..., description="Creation timestamp")
    expires_at: Optional[str] = Field(None, description="Expiration timestamp")
    last_used: Optional[str] = Field(None, description="Last used timestamp")
    usage_count: int = Field(..., description="Number of times used")
    permissions: List[str] = Field(..., description="Assigned permissions")


@app.post("/v1/auth/keys", response_model=APIKeyResponse)
async def create_api_key(
    request: APIKeyCreateRequest,
    current_user: JWTUser = Depends(get_current_user),
) -> APIKeyResponse:
    """
    Create a new API key.

    This endpoint allows authenticated users to generate new API keys
    for programmatic access to the API.

    Args:
        request: API key creation request
        current_user: Current authenticated user

    Returns:
        APIKeyResponse: The created API key information including the actual key

    Raises:
        HTTPException: If key creation fails
    """
    try:
        # Check permissions
        if UserRole.ADMIN not in current_user.roles and UserRole.DEVELOPER not in current_user.roles:
            raise HTTPException(
                status_code=403, detail="Insufficient permissions to create API keys"
            )

        # Create the API key
        key_data = app.state.api_key_manager.generate_api_key(
            name=request.name,
            description=request.description,
            permissions=request.permissions,
            expires_days=request.expires_days,
        )

        logger.info(f"Created API key '{request.name}' for user {current_user.user_id}")

        return APIKeyResponse(
            key=key_data["key"],  # Only returned on creation
            key_id=key_data["key_id"],
            name=key_data["name"],
            description=key_data["description"],
            status=key_data["status"],
            created_at=key_data["created_at"],
            expires_at=key_data["expires_at"] if "expires_at" in key_data else None,
            last_used=None,
            usage_count=0,
            permissions=key_data["permissions"],
        )

    except Exception as e:
        logger.error(f"API key creation failed: {str(e)}")
        raise HTTPException(status_code=500, detail="Failed to create API key")


@app.post("/v1/auth/keys/dev", response_model=APIKeyResponse)
async def create_development_api_key() -> APIKeyResponse:
    """
    Create a development API key for testing (no authentication required).

    This endpoint is for development and testing purposes only.
    It creates an API key without requiring authentication.

    Returns:
        APIKeyResponse: The created development API key

    Raises:
        HTTPException: If key creation fails
    """
    try:
        # Create a development API key
        key_data = app.state.api_key_manager.generate_api_key(
            name=f"Development Key {datetime.utcnow().strftime('%Y%m%d_%H%M%S')}",
            description="Development/testing API key created via /v1/auth/keys/dev endpoint",
            permissions=["*"],  # Full permissions for development
            expires_days=30,  # 30 days expiration
            metadata={"type": "development", "created_via": "dev_endpoint"},
        )

        logger.info(f"Created development API key: {key_data['key'][:15]}...")

        return APIKeyResponse(
            key=key_data["key"],
            key_id=key_data["key_id"],
            name=key_data["name"],
            description=key_data["description"],
            status=key_data["status"],
            created_at=key_data["created_at"],
            expires_at=key_data.get("expires_at"),
            last_used=None,
            usage_count=0,
            permissions=key_data["permissions"],
        )

    except Exception as e:
        logger.error(f"Development API key creation failed: {str(e)}")
        raise HTTPException(
            status_code=500, detail="Failed to create development API key"
        )


@app.get("/v1/auth/keys", response_model=List[APIKeyResponse])
async def list_api_keys(
    current_user: JWTUser = Depends(get_current_user),
) -> List[APIKeyResponse]:
    """
    List all API keys for the current user.

    Args:
        current_user: Current authenticated user

    Returns:
        List of API key information (without the actual keys)

    Raises:
        HTTPException: If listing fails
    """
    try:
        # Check permissions
        if UserRole.ADMIN not in current_user.roles and UserRole.DEVELOPER not in current_user.roles:
            raise HTTPException(
                status_code=403, detail="Insufficient permissions to create API keys"
            )

        # Get all API keys
        keys = app.state.api_key_manager.list_api_keys()

        # Convert to response format
        response_keys = []
        for key_data in keys:
            response_keys.append(
                APIKeyResponse(
                    key=None,  # Never return actual keys in list
                    key_id=key_data["key_id"],
                    name=key_data["name"],
                    description=key_data["description"],
                    status=key_data["status"],
                    created_at=key_data["created_at"],
                    expires_at=key_data["expires_at"],
                    last_used=key_data["last_used"],
                    usage_count=key_data["usage_count"],
                    permissions=key_data["permissions"],
                )
            )

        return response_keys

    except Exception as e:
        logger.error(f"API key listing failed: {str(e)}")
        raise HTTPException(status_code=500, detail="Failed to list API keys")


@app.delete("/v1/auth/keys/{key_id}")
async def revoke_api_key(
    key_id: str,
    current_user: JWTUser = Depends(get_current_user),
) -> Dict[str, str]:
    """
    Revoke an API key.

    Args:
        key_id: The ID of the API key to revoke
        current_user: Current authenticated user

    Returns:
        Success message

    Raises:
        HTTPException: If revocation fails or key not found
    """
    try:
        # Check permissions
        if UserRole.ADMIN not in current_user.roles and UserRole.DEVELOPER not in current_user.roles:
            raise HTTPException(
                status_code=403, detail="Insufficient permissions to revoke API keys"
            )

        # Revoke the key
        success = app.state.api_key_manager.revoke_api_key(key_id)

        if not success:
            raise HTTPException(status_code=404, detail="API key not found")

        logger.info(f"Revoked API key {key_id} by user {current_user.user_id}")

        return {"message": "API key revoked successfully"}

    except HTTPException:
        raise
    except Exception as e:
        logger.error(f"API key revocation failed: {str(e)}")
        raise HTTPException(status_code=500, detail="Failed to revoke API key")


@app.get("/v1/auth/keys/stats", response_model=Dict[str, Any])
async def get_api_key_stats(
    current_user: JWTUser = Depends(get_current_user),
) -> Dict[str, Any]:
    """
    Get API key usage statistics.

    Args:
        current_user: Current authenticated user

    Returns:
        Dictionary containing API key statistics

    Raises:
        HTTPException: If user lacks permissions
    """
    try:
        # Check permissions
        if UserRole.ADMIN not in current_user.roles:
            raise HTTPException(
                status_code=403,
                detail="Admin permissions required for API key statistics",
            )

        stats = app.state.api_key_manager.get_stats()

        return {"statistics": stats, "timestamp": datetime.utcnow().isoformat()}

    except HTTPException:
        raise
    except Exception as e:
        logger.error(f"API key stats retrieval failed: {str(e)}")
        raise HTTPException(
            status_code=500, detail="Failed to retrieve API key statistics"
        )


# Error handlers
@app.exception_handler(ExecutionError)
async def execution_error_handler(request, exc: ExecutionError):
    """Handle execution errors with proper error response."""
    return JSONResponse(
        status_code=400,
        content={
            "error": "ExecutionError",
            "message": str(exc),
            "type": exc.__class__.__name__,
        },
    )


@app.exception_handler(HTTPException)
async def http_exception_handler(request, exc: HTTPException):
    """Handle HTTP exceptions with consistent format."""
    return JSONResponse(
        status_code=exc.status_code,
        content={
            "error": "HTTPException",
            "message": exc.detail,
            "status_code": exc.status_code,
        },
    )


def create_app() -> FastAPI:
    """
    Application factory function.

    Returns:
        Configured FastAPI application instance
    """
    return app


# Mount static files for Next.js frontend (must be after all API routes)
# Try multiple possible locations for static files
static_dir_options = [
    Path(__file__).parent.parent.parent.parent
    / "packages"
    / "web"
    / "out",  # Unified Dockerfile location
    Path(__file__).parent.parent.parent.parent / "web" / "out",  # Legacy location
    Path("/app/packages/web/out"),  # Absolute path in Docker
    Path("/app/web/out"),  # Alternative absolute path
]

static_dir = None
for option in static_dir_options:
    if option.exists():
        static_dir = option
        break

if static_dir:
    # Configure MIME types for fonts before mounting
    import mimetypes
    mimetypes.add_type('font/woff2', '.woff2')
    mimetypes.add_type('font/woff', '.woff')
    mimetypes.add_type('font/ttf', '.ttf')
    mimetypes.add_type('font/otf', '.otf')
    mimetypes.add_type('application/vnd.ms-fontobject', '.eot')

    # Mount static files with fallback to index.html for SPA routing
    app.mount("/", StaticFiles(directory=str(static_dir), html=True), name="static")
    logger.info(f"✅ Static files served from: {static_dir} with proper font MIME types")
else:
    logger.warning(
        f"❌ Static directory not found in any of: {[str(p) for p in static_dir_options]}. Frontend will not be served."
    )

    # Add fallback route when static files are not available
    @app.get("/")
    async def frontend_fallback():
        """Fallback route when frontend static files are not available."""
        return HTMLResponse(
            """
        <!DOCTYPE html>
        <html>
        <head>
            <title>Monkey Coder API</title>
            <style>
                body { font-family: Arial, sans-serif; margin: 40px; line-height: 1.6; }
                .header { background: #f4f4f4; padding: 20px; border-radius: 5px; }
                .api-link { color: #007cba; text-decoration: none; }
                .api-link:hover { text-decoration: underline; }
            </style>
        </head>
        <body>
            <div class="header">
                <h1>🐒 Monkey Coder API</h1>
                <p>FastAPI backend is running successfully!</p>
            </div>

            <h2>API Documentation</h2>
            <ul>
                <li><a href="/api/docs" class="api-link">Interactive API Documentation (Swagger)</a></li>
                <li><a href="/api/redoc" class="api-link">ReDoc API Documentation</a></li>
                <li><a href="/health" class="api-link">Health Check</a></li>
                <li><a href="/metrics" class="api-link">Prometheus Metrics</a></li>
            </ul>

            <h2>Available Endpoints</h2>
            <ul>
                <li><code>POST /v1/auth/login</code> - User authentication</li>
                <li><code>GET /v1/auth/status</code> - Authentication status</li>
                <li><code>POST /v1/auth/keys/dev</code> - <strong>Create development API key</strong> 🔑</li>
                <li><code>GET /v1/auth/keys</code> - List API keys</li>
                <li><code>POST /v1/execute</code> - Task execution</li>
                <li><code>GET /v1/billing/usage</code> - Usage metrics</li>
                <li><code>GET /v1/providers</code> - List AI providers</li>
                <li><code>GET /v1/models</code> - List available models</li>
                <li><code>GET /v1/capabilities</code> - System capabilities and features</li>
            </ul>

            <h2>🚀 Quick Start</h2>
            <p><strong>Get an API key for testing:</strong></p>
            <pre><code>curl -X POST https://your-domain.railway.app/v1/auth/keys/dev</code></pre>
            <p><strong>Then use it to test the API:</strong></p>
            <pre><code>curl -H "Authorization: Bearer mk-YOUR_KEY" https://your-domain.railway.app/v1/auth/status</code></pre>

            <p><em>Frontend static files not found. API endpoints are fully functional.</em></p>
        </body>
        </html>
        """
        )


if __name__ == "__main__":
    # Development server
    port = int(os.getenv("PORT", 8000))
    host = os.getenv("HOST", "0.0.0.0")

    uvicorn.run(
        "monkey_coder.app.main:app",
        host=host,
        port=port,
        reload=True,
        log_level="info",
        access_log=True,
    )<|MERGE_RESOLUTION|>--- conflicted
+++ resolved
@@ -4,18 +4,18 @@
 This module provides the core FastAPI application with:
 - /v1/execute endpoint for task routing & quantum execution
 - /v1/billing/usage endpoint for metering
-- Integration with persona routing, multi-agent orchestration, and quantum execution systems
+- Integration with SuperClaude, monkey1, and Gary8D systems
 """
 
 import logging
 import os
 from sentry_sdk.integrations.asgi import SentryAsgiMiddleware
 from contextlib import asynccontextmanager
-from datetime import datetime, timedelta
+from datetime import datetime
 from typing import Any, Dict, List, Optional
 
 import uvicorn
-from fastapi import FastAPI, HTTPException, Depends, BackgroundTasks, Request, status
+from fastapi import FastAPI, HTTPException, Depends, BackgroundTasks, Request
 from fastapi.middleware.cors import CORSMiddleware
 from fastapi.middleware.trustedhost import TrustedHostMiddleware
 from fastapi.responses import JSONResponse, Response, HTMLResponse
@@ -28,7 +28,6 @@
 from ..core.quantum_executor import QuantumExecutor
 from ..core.persona_router import PersonaRouter
 from ..providers import ProviderRegistry
-from ..quantum.router_integration import QuantumRouterIntegration
 from ..models import (
     ExecuteRequest,
     ExecuteResponse,
@@ -36,36 +35,31 @@
     UsageResponse,
     TaskStatus,
     ExecutionError,
-    ProviderType,
 )
 from ..security import (
-    get_api_key,
-    verify_permissions,
+    get_api_key, 
+    verify_permissions, 
+    get_current_user, 
+    create_access_token, 
+    create_refresh_token,
+    verify_password,
+    hash_password,
     JWTUser,
     UserRole,
+    Permission,
     get_user_permissions,
-    create_access_token,
-    create_refresh_token,
-    hash_password,
-)
-from ..auth.unified_auth import (
-    unified_auth,
-    get_current_user,
-    LoginRequest as UnifiedLoginRequest,
-    RefreshRequest as UnifiedRefreshRequest,
-    AuthResult,
-    AuthMethod,
+    get_user_store
 )
 from ..monitoring import MetricsCollector, BillingTracker
-from ..database import run_migrations, User, get_user_store
+from ..database import run_migrations
 from ..pricing import PricingMiddleware, load_pricing_from_file
 from ..billing import StripeClient, BillingPortalSession
 from ..feedback_collector import FeedbackCollector
-from ..config.env_config import get_config
-from ..auth import get_api_key_manager
+from ..config.env_config import get_config, EnvironmentConfig
+from ..auth import get_api_key_manager, APIKeyManager
 
 # Import Railway-optimized logging first
-from ..logging_utils import setup_logging, get_performance_logger
+from ..logging_utils import setup_logging, get_performance_logger, monitor_api_calls
 
 # Configure Railway-optimized logging
 setup_logging()
@@ -80,29 +74,27 @@
     """
     # Startup
     logger.info("Starting Monkey Coder Core Orchestration Engine...")
-
+    
     # Initialize environment configuration
     try:
         config = get_config()
         app.state.config = config
-
+        
         # Log configuration summary
         config_summary = config.get_config_summary()
         logger.info(f"Environment configuration loaded: {config_summary}")
-
+        
         # Validate required configuration
         validation_result = config.validate_required_config()
         if validation_result["missing"]:
-            logger.error(
-                f"Missing required configuration: {validation_result['missing']}"
-            )
+            logger.error(f"Missing required configuration: {validation_result['missing']}")
         if validation_result["warnings"]:
             logger.warning(f"Configuration warnings: {validation_result['warnings']}")
-
+            
     except Exception as e:
         logger.error(f"Failed to initialize environment configuration: {e}")
         # Continue startup with default configuration
-
+    
     # Run database migrations
     try:
         await run_migrations()
@@ -110,67 +102,48 @@
     except Exception as e:
         logger.error(f"Database migrations failed: {e}")
         # Continue startup even if migrations fail (for development)
-<<<<<<< HEAD
-
+    
     import traceback
-
-=======
-    
-    import traceback
->>>>>>> 5117bc7f
     # Initialize core components with health checks
     try:
         app.state.orchestrator = MultiAgentOrchestrator()
         logger.info("✅ MultiAgentOrchestrator initialized successfully")
-
+        
         app.state.quantum_executor = QuantumExecutor()
         logger.info("✅ QuantumExecutor initialized successfully")
-
+        
         app.state.persona_router = PersonaRouter()
         logger.info("✅ PersonaRouter initialized successfully")
-
+        
         app.state.provider_registry = ProviderRegistry()
         logger.info("✅ ProviderRegistry initialized successfully")
-
+        
         app.state.metrics_collector = MetricsCollector()
         logger.info("✅ MetricsCollector initialized successfully")
-
+        
         app.state.billing_tracker = BillingTracker()
         logger.info("✅ BillingTracker initialized successfully")
-
+        
         app.state.feedback_collector = FeedbackCollector()
         logger.info("✅ FeedbackCollector initialized successfully")
-
+        
         app.state.api_key_manager = get_api_key_manager()
         logger.info("✅ APIKeyManager initialized successfully")
-
-        # Initialize quantum router integration
-        app.state.quantum_router = QuantumRouterIntegration(
-            enable_quantum=True,
-            quantum_timeout=30.0,
-            fallback_on_failure=True,
-            performance_comparison=True
-        )
-        logger.info("✅ QuantumRouterIntegration initialized successfully")
-
-        # Start quantum router monitoring
-        await app.state.quantum_router.start_monitoring()
-        logger.info("✅ Quantum router monitoring started")
-
+        
         # Initialize providers with timeout
         await app.state.provider_registry.initialize_all()
         logger.info("✅ All providers initialized successfully")
-
+        
     except Exception as e:
         logger.error(f"❌ Component initialization failed: {e}")
         traceback.print_exc()
         # Continue startup even if some components fail
         # This allows the health endpoint to report component status
-
+    
     logger.info("Orchestration engine started successfully")
-
+    
     yield
-
+    
     # Shutdown
     logger.info("Shutting down Monkey Coder Core...")
     await app.state.provider_registry.cleanup_all()
@@ -199,16 +172,8 @@
 app.add_middleware(PricingMiddleware, enabled=enable_pricing)
 
 # Add other middleware with environment-aware configuration
-allowed_origins = (
-    ["*"]
-    if middleware_config.environment != "production"
-    else middleware_config._get_env("CORS_ORIGINS", "*").split(",")
-)
-allowed_hosts = (
-    ["*"]
-    if middleware_config.environment != "production"
-    else middleware_config._get_env("TRUSTED_HOSTS", "*").split(",")
-)
+allowed_origins = ["*"] if middleware_config.environment != "production" else middleware_config._get_env("CORS_ORIGINS", "*").split(",")
+allowed_hosts = ["*"] if middleware_config.environment != "production" else middleware_config._get_env("TRUSTED_HOSTS", "*").split(",")
 
 app.add_middleware(
     CORSMiddleware,
@@ -218,85 +183,55 @@
     allow_headers=["*"],
 )
 
-app.add_middleware(TrustedHostMiddleware, allowed_hosts=allowed_hosts)
+app.add_middleware(
+    TrustedHostMiddleware,
+    allowed_hosts=allowed_hosts
+)
 
 # Add Sentry middleware for error tracking
 app.add_middleware(SentryAsgiMiddleware)
-
 
 # Add metrics collection middleware
 @app.middleware("http")
 async def metrics_middleware(request: Request, call_next):
     """Middleware to collect HTTP request metrics for Prometheus and Railway."""
     start_time = time.time()
-
+    
     response = await call_next(request)
-
+    
     # Calculate request duration
     duration = time.time() - start_time
-
+    
     # Record metrics
-    if hasattr(app.state, "metrics_collector"):
+    if hasattr(app.state, 'metrics_collector'):
         app.state.metrics_collector.record_http_request(
             method=request.method,
             endpoint=request.url.path,
             status=response.status_code,
-            duration=duration,
-        )
-
+            duration=duration
+        )
+    
     # Log performance data for Railway
     performance_logger.logger.info(
         "Request processed",
-        extra={
-            "extra_fields": {
-                "metric_type": "http_request",
-                "method": request.method,
-                "path": request.url.path,
-                "status_code": response.status_code,
-                "duration_ms": round(duration * 1000, 2),
-                "user_agent": request.headers.get("user-agent", "unknown"),
-            }
-        },
+        extra={'extra_fields': {
+            'metric_type': 'http_request',
+            'method': request.method,
+            'path': request.url.path,
+            'status_code': response.status_code,
+            'duration_ms': round(duration * 1000, 2),
+            'user_agent': request.headers.get('user-agent', 'unknown')
+        }}
     )
-
+    
     # Add performance headers
     response.headers["X-Process-Time"] = f"{duration:.4f}"
-
-    return response
-
-
-# Add font headers middleware
-@app.middleware("http")
-async def font_headers_middleware(request: Request, call_next):
-    """Middleware to add proper headers for font files."""
-    response = await call_next(request)
-
-    # Check if this is a font file request
-    path = request.url.path
-    if path.endswith(('.woff2', '.woff', '.ttf', '.otf', '.eot')):
-        # Set proper MIME type for font files
-        if path.endswith('.woff2'):
-            response.headers["Content-Type"] = "font/woff2"
-        elif path.endswith('.woff'):
-            response.headers["Content-Type"] = "font/woff"
-        elif path.endswith('.ttf'):
-            response.headers["Content-Type"] = "font/ttf"
-        elif path.endswith('.otf'):
-            response.headers["Content-Type"] = "font/otf"
-        elif path.endswith('.eot'):
-            response.headers["Content-Type"] = "application/vnd.ms-fontobject"
-
-        # Add proper caching and CORS headers for fonts
-        response.headers["Cache-Control"] = "public, max-age=31536000, immutable"
-        response.headers["Access-Control-Allow-Origin"] = "*"
-        response.headers["Access-Control-Allow-Headers"] = "*"
-
+    
     return response
 
 
 class HealthResponse(BaseModel):
     """Health check response model."""
-
     status: str = Field(..., description="Service status")
     version: str = Field(..., description="Application version")
     timestamp: str = Field(..., description="Current timestamp")
@@ -306,14 +241,12 @@
 # Authentication Models
 class LoginRequest(BaseModel):
     """Login request model."""
-
     email: str = Field(..., description="User email address")
     password: str = Field(..., description="User password")
 
 
 class AuthResponse(BaseModel):
     """Authentication response model."""
-
     access_token: str = Field(..., description="JWT access token")
     refresh_token: str = Field(..., description="JWT refresh token")
     user: Dict[str, Any] = Field(..., description="User information")
@@ -321,44 +254,28 @@
 
 class UserStatusResponse(BaseModel):
     """User status response model."""
-
     authenticated: bool = Field(..., description="User authentication status")
-    user: Optional[Dict[str, Any]] = Field(
-        None, description="User information if authenticated"
-    )
-    session_expires: Optional[str] = Field(
-        None, description="Session expiration timestamp"
-    )
+    user: Optional[Dict[str, Any]] = Field(None, description="User information if authenticated")
+    session_expires: Optional[str] = Field(None, description="Session expiration timestamp")
 
 
 class RefreshTokenRequest(BaseModel):
     """Refresh token request model."""
-
     refresh_token: str = Field(..., description="JWT refresh token")
 
 
-class SignupRequest(BaseModel):
-    """Signup request model."""
-
-    username: str = Field(..., description="Username")
-    name: str = Field(..., description="User full name")
-    email: str = Field(..., description="User email address")
-    password: str = Field(..., description="User password")
-    plan: str = Field(default="hobby", description="Subscription plan")
-
-
 # Root endpoint removed to allow Next.js static files to be served at root path
 
 
 @app.get("/health", response_model=HealthResponse)
-@app.get("/healthz", response_model=HealthResponse)
+@app.get("/healthz", response_model=HealthResponse) 
 async def health_check():
     """
     Health check endpoint optimized for Railway deployment.
     """
     from datetime import datetime
     import psutil
-
+    
     # Get system metrics
     try:
         process = psutil.Process()
@@ -367,40 +284,32 @@
     except Exception:
         memory_mb = 0
         cpu_percent = 0
-
+    
     # Check component health
     components = {
-        "orchestrator": "active" if hasattr(app.state, "orchestrator") else "inactive",
-        "quantum_executor": (
-            "active" if hasattr(app.state, "quantum_executor") else "inactive"
-        ),
-        "persona_router": (
-            "active" if hasattr(app.state, "persona_router") else "inactive"
-        ),
-        "provider_registry": (
-            "active" if hasattr(app.state, "provider_registry") else "inactive"
-        ),
+        "orchestrator": "active" if hasattr(app.state, 'orchestrator') else "inactive",
+        "quantum_executor": "active" if hasattr(app.state, 'quantum_executor') else "inactive",
+        "persona_router": "active" if hasattr(app.state, 'persona_router') else "inactive",
+        "provider_registry": "active" if hasattr(app.state, 'provider_registry') else "inactive",
     }
-
+    
     # Log health check for monitoring
     performance_logger.logger.info(
         "Health check performed",
-        extra={
-            "extra_fields": {
-                "metric_type": "health_check",
-                "memory_mb": memory_mb,
-                "cpu_percent": cpu_percent,
-                "components": components,
-                "qwen_agent_available": "qwen_agent" in globals(),
-            }
-        },
+        extra={'extra_fields': {
+            'metric_type': 'health_check',
+            'memory_mb': memory_mb,
+            'cpu_percent': cpu_percent,
+            'components': components,
+            'qwen_agent_available': 'qwen_agent' in globals()
+        }}
     )
-
+    
     return HealthResponse(
         status="healthy",
         version="1.0.0",
         timestamp=datetime.utcnow().isoformat(),
-        components=components,
+        components=components
     )
 
 
@@ -408,171 +317,60 @@
 async def prometheus_metrics():
     """
     Prometheus metrics endpoint.
-
+    
     Returns metrics in Prometheus text format for scraping.
     """
-    if not hasattr(app.state, "metrics_collector"):
+    if not hasattr(app.state, 'metrics_collector'):
         return Response(
-            content="# Metrics collector not initialized\n", media_type="text/plain"
-        )
-
+            content="# Metrics collector not initialized\n",
+            media_type="text/plain"
+        )
+    
     metrics_data = app.state.metrics_collector.get_prometheus_metrics()
     return Response(content=metrics_data, media_type="text/plain")
 
 
-# Unified Authentication Endpoints
-@app.post("/v1/auth/login")
-@app.post("/api/auth/login")  # Frontend compatibility alias
-async def login(request: UnifiedLoginRequest, http_request: Request) -> Response:
-    """
-    Unified user login endpoint supporting both web (cookies) and CLI (tokens).
-
-    This endpoint automatically detects the client type and provides appropriate
-    authentication method:
-    - Web clients: httpOnly cookies with CSRF protection
-    - CLI clients: JWT tokens in response body
-    - API clients: API key support
-
-    Args:
-        request: Login credentials and client type
-        http_request: FastAPI request object for session creation
-
-    Returns:
-        Unified authentication response with cookies or tokens
-    """
-    try:
-        # Authenticate with unified auth system
-        auth_result = await unified_auth.authenticate_with_password(
-            email=request.email,
-            password=request.password,
-            request=http_request,
-            session_type=request.client_type,
-            remember_me=request.remember_me
-        )
-
-        if not auth_result.success:
+# Authentication Endpoints
+@app.post("/v1/auth/login", response_model=AuthResponse)
+async def login(request: LoginRequest) -> AuthResponse:
+    """
+    User login endpoint.
+    
+    Args:
+        request: Login credentials (email and password)
+        
+    Returns:
+        JWT tokens and user information
+    """
+    try:
+        # Authenticate user against the user store
+        user_store = get_user_store()
+        user = user_store.authenticate_user(request.email, request.password)
+        
+        if not user:
             raise HTTPException(
                 status_code=status.HTTP_401_UNAUTHORIZED,
-                detail=auth_result.message,
+                detail="Invalid email or password"
             )
-
-        # Prepare response data
-        user_data = auth_result.user
-        response_data = {
-            "success": True,
-            "message": auth_result.message,
-            "user": {
-                "id": user_data.user_id if user_data else "unknown",
-                "email": user_data.email if user_data else "unknown",
-                "name": user_data.username if user_data else "unknown",
-                "credits": auth_result.metadata.get("credits", 100),
-                "subscription_tier": auth_result.metadata.get("subscription_tier", "free"),
-                "is_developer": auth_result.metadata.get("is_developer", False),
-                "roles": [role.value for role in user_data.roles] if user_data else [],
-            },
-        }
-
-        # For CLI clients, include tokens in response
-        if auth_result.method == AuthMethod.BEARER_TOKEN:
-            response_data.update({
-                "access_token": auth_result.access_token,
-                "refresh_token": auth_result.refresh_token,
-            })
-
-        # Create unified response with appropriate cookies/headers
-        return unified_auth.create_auth_response(auth_result, response_data)
-
-    except HTTPException:
-        raise
-    except Exception as e:
-        logger.error(f"Unified login failed: {str(e)}")
-        raise HTTPException(status_code=401, detail="Authentication failed")
-
-
-@app.post("/v1/auth/signup", response_model=AuthResponse)
-@app.post(
-    "/api/auth/signup", response_model=AuthResponse
-)  # Frontend compatibility alias
-async def signup(request: SignupRequest) -> AuthResponse:
-    """
-    User signup endpoint.
-
-    Args:
-        request: Signup credentials and information
-
-    Returns:
-        JWT tokens and user information for new user
-    """
-    try:
-        # Get user store
-        user_store = get_user_store()
-
-        # Check if user already exists by email
-        existing_user = await User.get_by_email(request.email.lower())
-        if existing_user:
-            raise HTTPException(
-                status_code=status.HTTP_409_CONFLICT,
-                detail="User with this email already exists",
-            )
-
-        # Check if username already exists
-        existing_username = await User.get_by_username(request.username)
-        if existing_username:
-            raise HTTPException(
-                status_code=status.HTTP_409_CONFLICT,
-                detail="Username already taken",
-            )
-
-        # Hash password before storing
-        password_hash = hash_password(request.password)
-
-        # Create new user with appropriate roles
-        role_strings = ["api_user"]  # Use string roles that match UserRole enum values
-        is_developer = False
-        if request.plan == "pro":
-            role_strings.append("developer")
-            is_developer = True
-
-        new_user = await user_store.create_user(
-            username=request.username,
-            email=request.email,
-            password_hash=password_hash,  # Pass hashed password
-            full_name=request.name,
-            subscription_plan=request.plan,
-            is_developer=is_developer,
-            roles=role_strings,
-        )
-
-        # Convert string roles to UserRole enums
-        user_roles = []
-        for role_str in new_user.roles:
-            try:
-                user_roles.append(UserRole(role_str))
-            except ValueError:
-                logger.warning(
-                    f"Invalid role '{role_str}' for new user {new_user.email}"
-                )
-
-        # Create JWT user
+        
+        # Create JWT user from authenticated user
         jwt_user = JWTUser(
-            user_id=str(new_user.id) if new_user.id else "new_user",
-            username=new_user.username,
-            email=new_user.email,
-            roles=user_roles,
-            permissions=get_user_permissions(user_roles),
-            mfa_verified=True,
-            expires_at=datetime.utcnow() + timedelta(hours=24)
-        )
-
+            user_id=user.user_id,
+            username=user.username,
+            email=user.email,
+            roles=user.roles,
+            permissions=get_user_permissions(user.roles),
+            mfa_verified=True  # MFA not implemented yet
+        )
+        
         # Create tokens
         access_token = create_access_token(jwt_user)
         refresh_token = create_refresh_token(jwt_user.user_id)
-
-        # Set credits and subscription tier based on plan
-        credits = 10000 if request.plan == "pro" else 100
-
-        logger.info(f"Created new user account: {request.email}")
-
+        
+        # Set credits and subscription tier based on user type
+        credits = 10000 if user.is_developer else 100  # Developer account gets more credits
+        subscription_tier = "developer" if user.is_developer else "free"
+        
         return AuthResponse(
             access_token=access_token,
             refresh_token=refresh_token,
@@ -581,29 +379,25 @@
                 "email": jwt_user.email,
                 "name": jwt_user.username,
                 "credits": credits,
-                "subscription_tier": request.plan,
-                "is_developer": new_user.is_developer,
-                "roles": [role.value for role in user_roles],
-            },
-        )
-
-    except HTTPException:
-        raise
-    except Exception as e:
-        logger.error(f"Signup failed: {str(e)}")
-        raise HTTPException(status_code=500, detail="Failed to create account")
+                "subscription_tier": subscription_tier,
+                "is_developer": user.is_developer,
+                "roles": [role.value for role in user.roles]
+            }
+        )
+        
+    except Exception as e:
+        logger.error(f"Login failed: {str(e)}")
+        raise HTTPException(status_code=401, detail="Invalid credentials")
 
 
 @app.get("/v1/auth/status", response_model=UserStatusResponse)
-async def get_user_status(
-    current_user: JWTUser = Depends(get_current_user),
-) -> UserStatusResponse:
+async def get_user_status(current_user: JWTUser = Depends(get_current_user)) -> UserStatusResponse:
     """
     Get current user authentication status.
-
+    
     Args:
         current_user: Current authenticated user
-
+        
     Returns:
         User status and information
     """
@@ -614,117 +408,92 @@
                 "email": current_user.email,
                 "name": current_user.username,
                 "credits": 10000,  # Mock credits
-                "subscription_tier": "developer",
+                "subscription_tier": "developer"
             },
-            session_expires=(
-                current_user.expires_at.isoformat() if current_user.expires_at else None
-            ),
-        )
-
+            session_expires=current_user.expires_at.isoformat() if current_user.expires_at else None
+        )
+        
     except Exception as e:
         logger.error(f"Status check failed: {str(e)}")
         raise HTTPException(status_code=500, detail="Failed to get user status")
 
 
 @app.post("/v1/auth/logout")
-async def logout(http_request: Request, current_user: JWTUser = Depends(get_current_user)) -> Response:
-    """
-    Unified logout endpoint supporting both cookies and tokens.
-
-    This endpoint handles logout for all client types:
-    - Web clients: Clears httpOnly cookies and invalidates sessions
-    - CLI/API clients: Provides confirmation (tokens are stateless)
-    - Maintains security by properly cleaning up sessions
-
-    Args:
-        http_request: FastAPI request object for session cleanup
+async def logout(current_user: JWTUser = Depends(get_current_user)) -> Dict[str, str]:
+    """
+    User logout endpoint.
+    
+    Args:
         current_user: Current authenticated user
-
-    Returns:
-        Unified logout response with appropriate cleanup
-    """
-    try:
-        # Perform logout with unified auth system
-        await unified_auth.logout(http_request)
-
-        # Create logout response with cleared cookies
-        return unified_auth.create_logout_response()
-
-    except Exception as e:
-        logger.error(f"Unified logout failed: {str(e)}")
+        
+    Returns:
+        Logout confirmation
+    """
+    try:
+        # In production, you would invalidate the token in a blacklist
+        logger.info(f"User {current_user.email} logged out")
+        return {"message": "Successfully logged out"}
+        
+    except Exception as e:
+        logger.error(f"Logout failed: {str(e)}")
         raise HTTPException(status_code=500, detail="Logout failed")
 
 
-@app.post("/v1/auth/refresh")
-async def refresh_token(request: UnifiedRefreshRequest, http_request: Request) -> Response:
-    """
-    Unified token refresh endpoint supporting both cookies and explicit tokens.
-
-    This endpoint automatically detects the refresh method:
-    - Web clients: Uses refresh token from httpOnly cookies
-    - CLI clients: Uses refresh token from request body
-    - Maintains session continuity and security
-
-    Args:
-        request: Refresh token request (optional for cookie-based refresh)
-        http_request: FastAPI request object for cookie access
-
-    Returns:
-        Unified authentication response with refreshed tokens
-    """
-    try:
-        # Refresh authentication with unified auth system
-        auth_result = await unified_auth.refresh_authentication(
-            request=http_request,
-            refresh_token=request.refresh_token
-        )
-
-        if not auth_result.success:
-            raise HTTPException(
-                status_code=status.HTTP_401_UNAUTHORIZED,
-                detail=auth_result.message,
-            )
-
-        # Prepare response data
-        user_data = auth_result.user
-        response_data = {
-            "success": True,
-            "message": auth_result.message,
-            "user": {
-                "id": user_data.user_id if user_data else "unknown",
-                "email": user_data.email if user_data else "unknown",
-                "name": user_data.username if user_data else "unknown",
-                "credits": 10000,  # TODO: Get from user metadata
-                "subscription_tier": "developer",
-            },
-        }
-
-        # For CLI clients, include tokens in response
-        if auth_result.method == AuthMethod.BEARER_TOKEN:
-            response_data.update({
-                "access_token": auth_result.access_token,
-                "refresh_token": auth_result.refresh_token,
-            })
-
-        # Create unified response with appropriate cookies/headers
-        return unified_auth.create_auth_response(auth_result, response_data)
-
+@app.post("/v1/auth/refresh", response_model=AuthResponse)
+async def refresh_token(request: RefreshTokenRequest) -> AuthResponse:
+    """
+    Refresh JWT access token using refresh token.
+    
+    Args:
+        request: Refresh token request
+        
+    Returns:
+        New JWT tokens
+    """
+    try:
+        from ..security import verify_token
+        
+        # Verify refresh token
+        payload = verify_token(request.refresh_token)
+        
+        if payload.get("type") != "refresh":
+            raise HTTPException(status_code=401, detail="Invalid refresh token")
+        
+        user_id = payload.get("sub")
+        if not user_id:
+            raise HTTPException(status_code=401, detail="Invalid refresh token")
+        
+        # Create new user object (in production, fetch from database)
+        mock_user = JWTUser(
+            user_id=user_id,
+            username="demo_user",
+            email="demo@example.com",
+            roles=[UserRole.DEVELOPER],
+            permissions=get_user_permissions([UserRole.DEVELOPER]),
+            mfa_verified=True
+        )
+        
+        # Create new tokens
+        access_token = create_access_token(mock_user)
+        new_refresh_token = create_refresh_token(mock_user.user_id)
+        
+        return AuthResponse(
+            access_token=access_token,
+            refresh_token=new_refresh_token,
+            user={
+                "id": mock_user.user_id,
+                "email": mock_user.email,
+                "name": mock_user.username,
+                "credits": 10000,
+                "subscription_tier": "developer"
+            }
+        )
+        
     except HTTPException:
         raise
     except Exception as e:
-        logger.error(f"Unified token refresh failed: {str(e)}")
+        logger.error(f"Token refresh failed: {str(e)}")
         raise HTTPException(status_code=401, detail="Failed to refresh token")
-
-
-
-
-
-
-
-
-
-
-
 
 
 @app.post("/v1/execute", response_model=ExecuteResponse)
@@ -734,110 +503,74 @@
     api_key: str = Depends(get_api_key),
 ) -> ExecuteResponse:
     """
-    Main task execution endpoint with quantum routing & execution.
-
+    Main task execution endpoint with routing & quantum execution.
+    
     This endpoint:
-    1. Routes tasks through quantum routing system for optimal provider/model selection
-    2. Routes through persona slash-command & routing system
-    3. Orchestrates execution via multi-agent orchestration system
-    4. Executes tasks using quantum-inspired execution engine
-    5. Tracks usage and billing metrics
-
+    1. Routes tasks through SuperClaude slash-command & persona router
+    2. Orchestrates execution via monkey1 multi-agent system
+    3. Executes tasks using Gary8D functional-quantum executor
+    4. Tracks usage and billing metrics
+    
     Args:
         request: Task execution request
         background_tasks: FastAPI background tasks
         api_key: API key for authentication
-
+        
     Returns:
         ExecuteResponse with task results and metadata
-
+        
     Raises:
         HTTPException: If task execution fails
     """
     try:
         # Verify permissions
         await verify_permissions(api_key, "execute")
-
+        
         # Start metrics collection
         execution_id = app.state.metrics_collector.start_execution(request)
-
-        # Route through quantum router for optimal provider/model selection
-        quantum_routing_result = await app.state.quantum_router.route_request(request)
-
-        # Log quantum routing decision (with safe handling for mock objects)
-        try:
-            provider = getattr(quantum_routing_result, 'provider', 'unknown')
-            model = getattr(quantum_routing_result, 'model', 'unknown')
-            confidence = getattr(quantum_routing_result, 'confidence', 0.0)
-            logger.info(f"Quantum routing selected: {provider} {model} with confidence {confidence:.3f}")
-        except Exception:
-            logger.info("Quantum routing completed (details unavailable)")
-
-        # Update request with quantum routing decision
-        if quantum_routing_result.provider and quantum_routing_result.model:
-            # Override provider and model preferences based on quantum routing decision
-            if quantum_routing_result.provider not in request.preferred_providers:
-                request.preferred_providers.append(ProviderType(quantum_routing_result.provider))
-            request.model_preferences[ProviderType(quantum_routing_result.provider)] = quantum_routing_result.model
-
-        # Route through persona system
+        
+        # Route through persona system (SuperClaude integration)
         persona_context = await app.state.persona_router.route_request(request)
-
-        # Execute through multi-agent orchestrator
+        
+        # Execute through multi-agent orchestrator (monkey1 integration)
         orchestration_result = await app.state.orchestrator.orchestrate(
             request, persona_context
         )
-
-        # Execute via quantum executor
+        
+        # Execute via quantum executor (Gary8D integration)
         execution_result = await app.state.quantum_executor.execute(
             orchestration_result, parallel_futures=True
         )
-
-        # Prepare response with quantum routing information
+        
+        # Prepare response
         response = ExecuteResponse(
             execution_id=execution_id,
-            task_id=request.task_id,
             status=TaskStatus.COMPLETED,
             result=execution_result.result,
+            metadata=execution_result.metadata,
             usage=execution_result.usage,
             execution_time=execution_result.execution_time,
-            completed_at=datetime.utcnow(),
-            error=None,  # Optional field for failed executions
-            quantum_execution={
-                "quantum_routing": {
-                    "provider": quantum_routing_result.provider,
-                    "model": quantum_routing_result.model,
-                    "confidence": quantum_routing_result.confidence,
-                    "strategy": quantum_routing_result.strategy,
-                    "execution_time": quantum_routing_result.execution_time,
-                    "fallback_used": quantum_routing_result.fallback_used
-                }
-            }
-        )
-
+        )
+        
         # Track billing in background
         background_tasks.add_task(
-            app.state.billing_tracker.track_usage, api_key, execution_result.usage
-        )
-
+            app.state.billing_tracker.track_usage,
+            api_key,
+            execution_result.usage
+        )
+        
         # Complete metrics collection
-        app.state.metrics_collector.complete_execution(
-            execution_id=execution_id,
-            response=response
-        )
-
+        app.state.metrics_collector.complete_execution(execution_id, response)
+        
         return response
-
+        
     except Exception as e:
         logger.error(f"Task execution failed: {str(e)}")
-
+        
         # Track error metrics
-        if "execution_id" in locals():
-            app.state.metrics_collector.record_error(
-                execution_id=execution_id,
-                error=str(e)
-            )
-
+        if 'execution_id' in locals():
+            app.state.metrics_collector.record_error(execution_id, str(e))
+        
         # Return appropriate error response
         if isinstance(e, ExecutionError):
             raise HTTPException(status_code=400, detail=str(e))
@@ -852,27 +585,27 @@
 ) -> UsageResponse:
     """
     Billing and usage metrics endpoint.
-
+    
     Provides detailed usage statistics including:
     - Token consumption by provider
     - Execution counts and durations
     - Cost breakdowns
     - Rate limiting status
-
+    
     Args:
         request: Usage request parameters
         api_key: API key for authentication
-
+        
     Returns:
         UsageResponse with detailed usage metrics
-
+        
     Raises:
         HTTPException: If metrics retrieval fails
     """
     try:
         # Verify permissions
         await verify_permissions(api_key, "billing:read")
-
+        
         # Get usage data from billing tracker
         usage_data = await app.state.billing_tracker.get_usage(
             api_key=api_key,
@@ -880,7 +613,7 @@
             end_date=request.end_date,
             granularity=request.granularity,
         )
-
+        
         return UsageResponse(
             api_key_hash=usage_data.api_key_hash,
             period=usage_data.period,
@@ -891,7 +624,7 @@
             execution_stats=usage_data.execution_stats,
             rate_limit_status=usage_data.rate_limit_status,
         )
-
+        
     except Exception as e:
         logger.error(f"Usage metrics retrieval failed: {str(e)}")
         raise HTTPException(status_code=500, detail="Failed to retrieve usage metrics")
@@ -900,60 +633,59 @@
 @app.post("/v1/billing/portal", response_model=BillingPortalSession)
 async def create_billing_portal_session(
     api_key: str = Depends(get_api_key),
-    return_url: str = "https://yourdomain.com/billing",
+    return_url: str = "https://yourdomain.com/billing"
 ) -> BillingPortalSession:
     """
     Create a Stripe billing portal session.
-
+    
     This endpoint creates a billing portal session that allows customers
     to manage their billing information, view invoices, and update payment methods.
-
+    
     Args:
         api_key: API key for authentication
         return_url: URL to redirect to after session ends
-
+        
     Returns:
         BillingPortalSession: Session information including URL
-
+        
     Raises:
         HTTPException: If session creation fails
     """
     from ..database.models import BillingCustomer
     import hashlib
-
+    
     try:
         # Verify permissions
         await verify_permissions(api_key, "billing:manage")
-
+        
         # Hash API key to find customer
         api_key_hash = hashlib.sha256(api_key.encode()).hexdigest()[:16]
-
+        
         # Get billing customer
         billing_customer = await BillingCustomer.get_by_api_key_hash(api_key_hash)
         if not billing_customer:
             raise HTTPException(
-                status_code=404,
-                detail="No billing customer found. Please contact support to set up billing.",
+                status_code=404, 
+                detail="No billing customer found. Please contact support to set up billing."
             )
-
+        
         # Create Stripe client and billing portal session
         stripe_client = StripeClient()
         session_url = stripe_client.create_billing_portal_session(
-            customer_id=billing_customer.stripe_customer_id, return_url=return_url
-        )
-
+            customer_id=billing_customer.stripe_customer_id,
+            return_url=return_url
+        )
+        
         return BillingPortalSession(
-            session_url=session_url, customer_id=billing_customer.stripe_customer_id,
-            expires_at=datetime.utcnow() + timedelta(hours=24)
-        )
-
+            session_url=session_url,
+            customer_id=billing_customer.stripe_customer_id
+        )
+        
     except HTTPException:
         raise
     except Exception as e:
         logger.error(f"Failed to create billing portal session: {e}")
-        raise HTTPException(
-            status_code=500, detail="Failed to create billing portal session"
-        )
+        raise HTTPException(status_code=500, detail="Failed to create billing portal session")
 
 
 @app.get("/v1/providers", response_model=Dict[str, Any])
@@ -962,25 +694,29 @@
 ) -> Dict[str, Any]:
     """
     List available AI providers and their status.
-
+    
     Returns information about supported providers:
     - OpenAI (GPT models)
     - Anthropic (Claude models)
     - Google (Gemini models)
     - Qwen (Qwen Coder models)
-
+    
     Args:
         api_key: API key for authentication
-
+        
     Returns:
         Dictionary with provider information and status
     """
     try:
         await verify_permissions(api_key, "providers:read")
-
+        
         providers = app.state.provider_registry.get_all_providers()
-        return {"providers": providers, "count": len(providers), "status": "active"}
-
+        return {
+            "providers": providers,
+            "count": len(providers),
+            "status": "active"
+        }
+        
     except Exception as e:
         logger.error(f"Provider listing failed: {str(e)}")
         raise HTTPException(status_code=500, detail="Failed to list providers")
@@ -993,24 +729,24 @@
 ) -> Dict[str, Any]:
     """
     List available AI models by provider.
-
+    
     Args:
         provider: Optional provider filter (openai, anthropic, google, qwen)
         api_key: API key for authentication
-
+        
     Returns:
         Dictionary with model information by provider
     """
     try:
         await verify_permissions(api_key, "models:read")
-
+        
         models = await app.state.provider_registry.get_available_models(provider)
         return {
             "models": models,
             "provider_filter": provider,
             "count": sum(len(models[p]) for p in models),
         }
-
+        
     except Exception as e:
         logger.error(f"Model listing failed: {str(e)}")
         raise HTTPException(status_code=500, detail="Failed to list models")
@@ -1023,7 +759,7 @@
 ) -> Dict[str, Any]:
     """
     Debug routing decisions for a given request.
-
+    
     This endpoint provides detailed information about how the AdvancedRouter
     would route a given request, including:
     - Selected model and provider
@@ -1031,20 +767,20 @@
     - Complexity, context, and capability scores
     - Reasoning behind the decision
     - Available alternatives
-
+    
     Args:
         request: The execution request to analyze
         api_key: API key for authentication
-
+        
     Returns:
         Detailed routing debug information
     """
     try:
         await verify_permissions(api_key, "router:debug")
-
+        
         # Get detailed routing debug information
         debug_info = app.state.persona_router.get_routing_debug_info(request)
-
+        
         return {
             "debug_info": debug_info,
             "request_summary": {
@@ -1056,12 +792,10 @@
             "personas_available": app.state.persona_router.get_available_personas(),
             "timestamp": datetime.utcnow().isoformat(),
         }
-
+        
     except Exception as e:
         logger.error(f"Router debug failed: {str(e)}")
-        raise HTTPException(
-            status_code=500, detail="Failed to generate routing debug info"
-        )
+        raise HTTPException(status_code=500, detail="Failed to generate routing debug info")
 
 
 @app.get("/v1/capabilities", response_model=Dict[str, Any])
@@ -1070,76 +804,75 @@
 ) -> Dict[str, Any]:
     """
     Get comprehensive system capabilities information.
-
+    
     This endpoint provides detailed information about:
     - Environment configuration status
-    - Persona validation capabilities
+    - Persona validation capabilities  
     - Orchestration strategies and patterns
     - Available providers and models
     - System health and performance metrics
-
+    
     Args:
         api_key: API key for authentication
-
+        
     Returns:
         Comprehensive system capabilities information
     """
     try:
         await verify_permissions(api_key, "system:read")
-
+        
         # Get environment configuration summary
         config_summary = None
-        if hasattr(app.state, "config"):
+        if hasattr(app.state, 'config'):
             config_summary = app.state.config.get_config_summary()
-
+        
         # Get persona validation stats
         validation_stats = app.state.persona_router.get_validation_stats()
-
+        
         # Get orchestration capabilities
         orchestration_caps = app.state.orchestrator.get_orchestration_capabilities()
-
+        
         # Get provider information
         providers = app.state.provider_registry.get_all_providers()
-
+        
         return {
             "system_info": {
                 "version": "1.0.0",
-                "environment": (
-                    config_summary.get("environment") if config_summary else "unknown"
-                ),
+                "environment": config_summary.get("environment") if config_summary else "unknown",
                 "debug_mode": config_summary.get("debug") if config_summary else False,
-                "timestamp": datetime.utcnow().isoformat(),
+                "timestamp": datetime.utcnow().isoformat()
             },
+            
             "environment_configuration": {
-                "status": "configured" if config_summary else "default",
+                "status": "configured" if config_summary else "default",  
                 "summary": config_summary,
-                "validation_warnings": (
-                    [] if config_summary else ["Using default configuration"]
-                ),
+                "validation_warnings": [] if config_summary else ["Using default configuration"]
             },
+            
             "persona_validation": {
                 "enhanced_validation": True,
                 "single_word_support": True,
                 "edge_case_handling": True,
-                "capabilities": validation_stats,
+                "capabilities": validation_stats
             },
+            
             "orchestration": {
                 "enhanced_patterns": True,
                 "multi_strategy_support": True,
                 "intelligent_coordination": True,
-                "capabilities": orchestration_caps,
+                "capabilities": orchestration_caps
             },
+            
             "providers": {
                 "total_providers": len(providers),
-                "active_providers": [
-                    p["name"] for p in providers if p.get("status") == "active"
-                ],
-                "provider_details": providers,
+                "active_providers": [p["name"] for p in providers if p.get("status") == "active"],
+                "provider_details": providers
             },
+            
             "features": [
                 "environment_configuration_management",
                 "persona_aware_routing_with_validation",
-                "single_word_input_enhancement",
+                "single_word_input_enhancement", 
                 "edge_case_prompt_handling",
                 "multi_strategy_orchestration",
                 "sequential_agent_coordination",
@@ -1148,61 +881,51 @@
                 "hybrid_orchestration_strategies",
                 "intelligent_agent_handoff",
                 "comprehensive_error_handling",
-                "production_ready_deployment",
+                "production_ready_deployment"
             ],
+            
             "recent_enhancements": [
                 {
                     "feature": "Environment Configuration",
                     "description": "Centralized environment variable management with validation",
-                    "status": "implemented",
+                    "status": "implemented"
                 },
                 {
                     "feature": "Persona Validation",
                     "description": "Enhanced validation for single-word inputs and edge cases",
-                    "status": "implemented",
+                    "status": "implemented"
                 },
                 {
                     "feature": "Orchestration Patterns",
                     "description": "Advanced orchestration strategies from reference projects",
-                    "status": "implemented",
+                    "status": "implemented"
                 },
                 {
                     "feature": "Frontend Serving",
                     "description": "Improved static file serving with fallback handling",
-                    "status": "implemented",
-                },
-            ],
+                    "status": "implemented"
+                }
+            ]
         }
-
+        
     except Exception as e:
         logger.error(f"Capabilities retrieval failed: {str(e)}")
-        raise HTTPException(
-            status_code=500, detail="Failed to retrieve system capabilities"
-        )
+        raise HTTPException(status_code=500, detail="Failed to retrieve system capabilities")
 
 
 # API Key Management Endpoints
-
 
 class APIKeyCreateRequest(BaseModel):
     """Request model for creating new API keys."""
-
     name: str = Field(..., description="Human-readable name for the API key")
     description: str = Field("", description="Description of the key's purpose")
-    permissions: Optional[List[str]] = Field(
-        None, description="List of permissions (default: basic permissions)"
-    )
-    expires_days: Optional[int] = Field(
-        None, description="Number of days until expiration (None = no expiration)"
-    )
+    permissions: Optional[List[str]] = Field(None, description="List of permissions (default: basic permissions)")
+    expires_days: Optional[int] = Field(None, description="Number of days until expiration (None = no expiration)")
 
 
 class APIKeyResponse(BaseModel):
     """Response model for API key operations."""
-
-    key: Optional[str] = Field(
-        None, description="The generated API key (only returned on creation)"
-    )
+    key: Optional[str] = Field(None, description="The generated API key (only returned on creation)")
     key_id: str = Field(..., description="Unique key identifier")
     name: str = Field(..., description="Human-readable name")
     description: str = Field(..., description="Key description")
@@ -1221,37 +944,39 @@
 ) -> APIKeyResponse:
     """
     Create a new API key.
-
+    
     This endpoint allows authenticated users to generate new API keys
     for programmatic access to the API.
-
+    
     Args:
         request: API key creation request
         current_user: Current authenticated user
-
+        
     Returns:
         APIKeyResponse: The created API key information including the actual key
-
+        
     Raises:
         HTTPException: If key creation fails
     """
     try:
         # Check permissions
-        if UserRole.ADMIN not in current_user.roles and UserRole.DEVELOPER not in current_user.roles:
+        if current_user.role not in [UserRole.ADMIN, UserRole.DEVELOPER]:
             raise HTTPException(
-                status_code=403, detail="Insufficient permissions to create API keys"
+                status_code=403,
+                detail="Insufficient permissions to create API keys"
             )
-
+        
         # Create the API key
         key_data = app.state.api_key_manager.generate_api_key(
             name=request.name,
             description=request.description,
             permissions=request.permissions,
             expires_days=request.expires_days,
-        )
-
+            metadata={"created_by": current_user.user_id}
+        )
+        
         logger.info(f"Created API key '{request.name}' for user {current_user.user_id}")
-
+        
         return APIKeyResponse(
             key=key_data["key"],  # Only returned on creation
             key_id=key_data["key_id"],
@@ -1259,12 +984,12 @@
             description=key_data["description"],
             status=key_data["status"],
             created_at=key_data["created_at"],
-            expires_at=key_data["expires_at"] if "expires_at" in key_data else None,
+            expires_at=key_data["expires_at"],
             last_used=None,
             usage_count=0,
-            permissions=key_data["permissions"],
-        )
-
+            permissions=key_data["permissions"]
+        )
+        
     except Exception as e:
         logger.error(f"API key creation failed: {str(e)}")
         raise HTTPException(status_code=500, detail="Failed to create API key")
@@ -1274,13 +999,13 @@
 async def create_development_api_key() -> APIKeyResponse:
     """
     Create a development API key for testing (no authentication required).
-
+    
     This endpoint is for development and testing purposes only.
     It creates an API key without requiring authentication.
-
+    
     Returns:
         APIKeyResponse: The created development API key
-
+        
     Raises:
         HTTPException: If key creation fails
     """
@@ -1290,12 +1015,12 @@
             name=f"Development Key {datetime.utcnow().strftime('%Y%m%d_%H%M%S')}",
             description="Development/testing API key created via /v1/auth/keys/dev endpoint",
             permissions=["*"],  # Full permissions for development
-            expires_days=30,  # 30 days expiration
-            metadata={"type": "development", "created_via": "dev_endpoint"},
-        )
-
+            expires_days=30,    # 30 days expiration
+            metadata={"type": "development", "created_via": "dev_endpoint"}
+        )
+        
         logger.info(f"Created development API key: {key_data['key'][:15]}...")
-
+        
         return APIKeyResponse(
             key=key_data["key"],
             key_id=key_data["key_id"],
@@ -1303,17 +1028,15 @@
             description=key_data["description"],
             status=key_data["status"],
             created_at=key_data["created_at"],
-            expires_at=key_data.get("expires_at"),
+            expires_at=key_data["expires_at"],
             last_used=None,
             usage_count=0,
-            permissions=key_data["permissions"],
-        )
-
+            permissions=key_data["permissions"]
+        )
+        
     except Exception as e:
         logger.error(f"Development API key creation failed: {str(e)}")
-        raise HTTPException(
-            status_code=500, detail="Failed to create development API key"
-        )
+        raise HTTPException(status_code=500, detail="Failed to create development API key")
 
 
 @app.get("/v1/auth/keys", response_model=List[APIKeyResponse])
@@ -1322,46 +1045,45 @@
 ) -> List[APIKeyResponse]:
     """
     List all API keys for the current user.
-
+    
     Args:
         current_user: Current authenticated user
-
+        
     Returns:
         List of API key information (without the actual keys)
-
+        
     Raises:
         HTTPException: If listing fails
     """
     try:
         # Check permissions
-        if UserRole.ADMIN not in current_user.roles and UserRole.DEVELOPER not in current_user.roles:
+        if current_user.role not in [UserRole.ADMIN, UserRole.DEVELOPER]:
             raise HTTPException(
-                status_code=403, detail="Insufficient permissions to create API keys"
+                status_code=403,
+                detail="Insufficient permissions to list API keys"
             )
-
+        
         # Get all API keys
         keys = app.state.api_key_manager.list_api_keys()
-
+        
         # Convert to response format
         response_keys = []
         for key_data in keys:
-            response_keys.append(
-                APIKeyResponse(
-                    key=None,  # Never return actual keys in list
-                    key_id=key_data["key_id"],
-                    name=key_data["name"],
-                    description=key_data["description"],
-                    status=key_data["status"],
-                    created_at=key_data["created_at"],
-                    expires_at=key_data["expires_at"],
-                    last_used=key_data["last_used"],
-                    usage_count=key_data["usage_count"],
-                    permissions=key_data["permissions"],
-                )
-            )
-
+            response_keys.append(APIKeyResponse(
+                key=None,  # Never return actual keys in list
+                key_id=key_data["key_id"],
+                name=key_data["name"],
+                description=key_data["description"],
+                status=key_data["status"],
+                created_at=key_data["created_at"],
+                expires_at=key_data["expires_at"],
+                last_used=key_data["last_used"],
+                usage_count=key_data["usage_count"],
+                permissions=key_data["permissions"]
+            ))
+        
         return response_keys
-
+        
     except Exception as e:
         logger.error(f"API key listing failed: {str(e)}")
         raise HTTPException(status_code=500, detail="Failed to list API keys")
@@ -1374,34 +1096,38 @@
 ) -> Dict[str, str]:
     """
     Revoke an API key.
-
+    
     Args:
         key_id: The ID of the API key to revoke
         current_user: Current authenticated user
-
+        
     Returns:
         Success message
-
+        
     Raises:
         HTTPException: If revocation fails or key not found
     """
     try:
         # Check permissions
-        if UserRole.ADMIN not in current_user.roles and UserRole.DEVELOPER not in current_user.roles:
+        if current_user.role not in [UserRole.ADMIN, UserRole.DEVELOPER]:
             raise HTTPException(
-                status_code=403, detail="Insufficient permissions to revoke API keys"
+                status_code=403,
+                detail="Insufficient permissions to revoke API keys"
             )
-
+        
         # Revoke the key
         success = app.state.api_key_manager.revoke_api_key(key_id)
-
+        
         if not success:
-            raise HTTPException(status_code=404, detail="API key not found")
-
+            raise HTTPException(
+                status_code=404,
+                detail="API key not found"
+            )
+        
         logger.info(f"Revoked API key {key_id} by user {current_user.user_id}")
-
+        
         return {"message": "API key revoked successfully"}
-
+        
     except HTTPException:
         raise
     except Exception as e:
@@ -1415,35 +1141,36 @@
 ) -> Dict[str, Any]:
     """
     Get API key usage statistics.
-
+    
     Args:
         current_user: Current authenticated user
-
+        
     Returns:
         Dictionary containing API key statistics
-
+        
     Raises:
         HTTPException: If user lacks permissions
     """
     try:
         # Check permissions
-        if UserRole.ADMIN not in current_user.roles:
+        if current_user.role not in [UserRole.ADMIN]:
             raise HTTPException(
                 status_code=403,
-                detail="Admin permissions required for API key statistics",
+                detail="Admin permissions required for API key statistics"
             )
-
+        
         stats = app.state.api_key_manager.get_stats()
-
-        return {"statistics": stats, "timestamp": datetime.utcnow().isoformat()}
-
+        
+        return {
+            "statistics": stats,
+            "timestamp": datetime.utcnow().isoformat()
+        }
+        
     except HTTPException:
         raise
     except Exception as e:
         logger.error(f"API key stats retrieval failed: {str(e)}")
-        raise HTTPException(
-            status_code=500, detail="Failed to retrieve API key statistics"
-        )
+        raise HTTPException(status_code=500, detail="Failed to retrieve API key statistics")
 
 
 # Error handlers
@@ -1456,7 +1183,7 @@
             "error": "ExecutionError",
             "message": str(exc),
             "type": exc.__class__.__name__,
-        },
+        }
     )
 
 
@@ -1469,14 +1196,14 @@
             "error": "HTTPException",
             "message": exc.detail,
             "status_code": exc.status_code,
-        },
+        }
     )
 
 
 def create_app() -> FastAPI:
     """
     Application factory function.
-
+    
     Returns:
         Configured FastAPI application instance
     """
@@ -1486,10 +1213,7 @@
 # Mount static files for Next.js frontend (must be after all API routes)
 # Try multiple possible locations for static files
 static_dir_options = [
-    Path(__file__).parent.parent.parent.parent
-    / "packages"
-    / "web"
-    / "out",  # Unified Dockerfile location
+    Path(__file__).parent.parent.parent.parent / "packages" / "web" / "out",  # Unified Dockerfile location
     Path(__file__).parent.parent.parent.parent / "web" / "out",  # Legacy location
     Path("/app/packages/web/out"),  # Absolute path in Docker
     Path("/app/web/out"),  # Alternative absolute path
@@ -1502,28 +1226,17 @@
         break
 
 if static_dir:
-    # Configure MIME types for fonts before mounting
-    import mimetypes
-    mimetypes.add_type('font/woff2', '.woff2')
-    mimetypes.add_type('font/woff', '.woff')
-    mimetypes.add_type('font/ttf', '.ttf')
-    mimetypes.add_type('font/otf', '.otf')
-    mimetypes.add_type('application/vnd.ms-fontobject', '.eot')
-
     # Mount static files with fallback to index.html for SPA routing
     app.mount("/", StaticFiles(directory=str(static_dir), html=True), name="static")
-    logger.info(f"✅ Static files served from: {static_dir} with proper font MIME types")
+    logger.info(f"✅ Static files served from: {static_dir}")
 else:
-    logger.warning(
-        f"❌ Static directory not found in any of: {[str(p) for p in static_dir_options]}. Frontend will not be served."
-    )
-
+    logger.warning(f"❌ Static directory not found in any of: {[str(p) for p in static_dir_options]}. Frontend will not be served.")
+    
     # Add fallback route when static files are not available
     @app.get("/")
     async def frontend_fallback():
         """Fallback route when frontend static files are not available."""
-        return HTMLResponse(
-            """
+        return HTMLResponse("""
         <!DOCTYPE html>
         <html>
         <head>
@@ -1540,7 +1253,7 @@
                 <h1>🐒 Monkey Coder API</h1>
                 <p>FastAPI backend is running successfully!</p>
             </div>
-
+            
             <h2>API Documentation</h2>
             <ul>
                 <li><a href="/api/docs" class="api-link">Interactive API Documentation (Swagger)</a></li>
@@ -1548,7 +1261,7 @@
                 <li><a href="/health" class="api-link">Health Check</a></li>
                 <li><a href="/metrics" class="api-link">Prometheus Metrics</a></li>
             </ul>
-
+            
             <h2>Available Endpoints</h2>
             <ul>
                 <li><code>POST /v1/auth/login</code> - User authentication</li>
@@ -1561,25 +1274,24 @@
                 <li><code>GET /v1/models</code> - List available models</li>
                 <li><code>GET /v1/capabilities</code> - System capabilities and features</li>
             </ul>
-
+            
             <h2>🚀 Quick Start</h2>
             <p><strong>Get an API key for testing:</strong></p>
             <pre><code>curl -X POST https://your-domain.railway.app/v1/auth/keys/dev</code></pre>
             <p><strong>Then use it to test the API:</strong></p>
             <pre><code>curl -H "Authorization: Bearer mk-YOUR_KEY" https://your-domain.railway.app/v1/auth/status</code></pre>
-
+            
             <p><em>Frontend static files not found. API endpoints are fully functional.</em></p>
         </body>
         </html>
-        """
-        )
+        """)
 
 
 if __name__ == "__main__":
     # Development server
     port = int(os.getenv("PORT", 8000))
     host = os.getenv("HOST", "0.0.0.0")
-
+    
     uvicorn.run(
         "monkey_coder.app.main:app",
         host=host,
