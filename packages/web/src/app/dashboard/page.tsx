"use client"

<<<<<<< HEAD
import { useEffect, useState } from 'react'
import { useRouter } from 'next/navigation'
import Link from 'next/link'
import Image from 'next/image'
import { Button } from '@/components/ui/button'
import { Zap, Clock, BarChart3, CreditCard, Settings, LogOut, ArrowUpRight } from 'lucide-react'
=======
import { useState, useEffect } from 'react'
import { Card, CardContent, CardDescription, CardHeader, CardTitle } from '@/components/ui/card'
import { Button } from '@/components/ui/button'
import { Tabs, TabsContent, TabsList, TabsTrigger } from '@/components/ui/tabs'
import { Badge } from '@/components/ui/badge'
import { Alert, AlertDescription } from '@/components/ui/alert'
import { Progress } from '@/components/ui/progress'
import {
  BarChart3,
  Key,
  Activity,
  CreditCard,
  Settings,
  Plus,
  Copy,
  Eye,
  EyeOff,
  Trash2,
  RefreshCw,
  TrendingUp,
  Code2,
  Clock,
  AlertCircle,
  CheckCircle,
  XCircle
} from 'lucide-react'
import Link from 'next/link'
import { useRouter } from 'next/navigation'
>>>>>>> 5117bc7f

// Mock data - replace with actual API calls
const mockApiKeys = [
  {
    id: '1',
    name: 'Production API Key',
    key: 'sk_live_...',
    created: '2025-01-07',
    lastUsed: '2 hours ago',
    usage: 1234,
    status: 'active'
  },
  {
    id: '2',
    name: 'Development API Key',
    key: 'sk_test_...',
    created: '2025-01-05',
    lastUsed: '1 day ago',
    usage: 567,
    status: 'active'
  }
]

const mockUsageData = {
  daily: [
    { date: 'Jan 1', requests: 120, tokens: 45000 },
    { date: 'Jan 2', requests: 150, tokens: 58000 },
    { date: 'Jan 3', requests: 200, tokens: 72000 },
    { date: 'Jan 4', requests: 180, tokens: 65000 },
    { date: 'Jan 5', requests: 220, tokens: 85000 },
    { date: 'Jan 6', requests: 190, tokens: 70000 },
    { date: 'Jan 7', requests: 250, tokens: 95000 }
  ],
  total: {
    requests: 1310,
    tokens: 490000,
    cost: 24.50
  },
  limits: {
    requests: 10000,
    tokens: 1000000
  }
}

const mockProjects = [
  {
    id: '1',
    name: 'E-Commerce API',
    description: 'REST API for online store',
    created: '2025-01-06',
    lastModified: '1 hour ago',
    language: 'TypeScript',
    status: 'active',
    generations: 45
  },
  {
    id: '2',
    name: 'React Dashboard',
    description: 'Admin dashboard with charts',
    created: '2025-01-04',
    lastModified: '3 hours ago',
    language: 'React',
    status: 'active',
    generations: 32
  },
  {
    id: '3',
    name: 'Python ML Pipeline',
    description: 'Data processing pipeline',
    created: '2025-01-02',
    lastModified: '2 days ago',
    language: 'Python',
    status: 'completed',
    generations: 78
  }
]

export default function DashboardPage() {
  const router = useRouter()
  const [showKey, setShowKey] = useState<string | null>(null)
  const [isLoading, setIsLoading] = useState(false)
  const [user, setUser] = useState<any>(null)

  useEffect(() => {
    // Check authentication - redirect if not logged in
    const checkAuth = async () => {
      const token = localStorage.getItem('auth_token')
      if (!token) {
        router.push('/login')
        return
      }
      // Fetch user data
      setUser({ name: 'John Doe', email: 'john@example.com', plan: 'Pro' })
    }
    checkAuth()
  }, [router])

  const copyToClipboard = (text: string) => {
    navigator.clipboard.writeText(text)
  }

  const generateNewKey = async () => {
    setIsLoading(true)
    // API call to generate new key
    setTimeout(() => {
      setIsLoading(false)
    }, 1000)
  }

  const deleteKey = async (id: string) => {
    // API call to delete key
    console.log('Deleting key:', id)
  }

  const getStatusColor = (status: string) => {
    switch (status) {
      case 'active': return 'text-green-500'
      case 'inactive': return 'text-gray-500'
      case 'expired': return 'text-red-500'
      default: return 'text-gray-500'
    }
  }

  const getStatusIcon = (status: string) => {
    switch (status) {
      case 'active': return <CheckCircle className="h-4 w-4" />
      case 'completed': return <CheckCircle className="h-4 w-4" />
      case 'inactive': return <XCircle className="h-4 w-4" />
      default: return <AlertCircle className="h-4 w-4" />
    }
  }

  if (!user) {
    return (
      <div className="flex items-center justify-center min-h-screen">
        <div className="animate-spin rounded-full h-12 w-12 border-b-2 border-primary"></div>
      </div>
    )
  }

  return (
    <div className="container mx-auto py-8 px-4">
      {/* Header */}
<<<<<<< HEAD
      <header className="sticky top-0 z-50 w-full border-b bg-background/95 backdrop-blur supports-[backdrop-filter]:bg-background/60">
        <div className="container flex h-16 items-center justify-between">
          <div className="flex items-center gap-6">
            <Link href="/dashboard" className="flex items-center">
              <Image
                src="/splash.png"
                alt="Monkey Coder Logo"
                width={240}
                height={64}
                className="h-16 w-auto"
              />
            </Link>
            <nav className="hidden md:flex items-center gap-6">
              <Link href="/dashboard" className="text-sm font-medium">
                Dashboard
              </Link>
              <Link href="/projects" className="text-sm font-medium text-muted-foreground hover:text-primary">
                Projects
              </Link>
              <Link href="/api-keys" className="text-sm font-medium text-muted-foreground hover:text-primary">
                API Keys
              </Link>
              <Link href="/docs" className="text-sm font-medium text-muted-foreground hover:text-primary">
                Documentation
              </Link>
            </nav>
          </div>

          <div className="flex items-center gap-4">
            <Button variant="ghost" size="sm" className="gap-2">
              <CreditCard className="h-4 w-4" />
              {user.plan === 'pro' ? 'Pro Plan' : 'Hobby Plan'}
            </Button>
            <Button variant="ghost" size="icon" onClick={handleLogout}>
              <LogOut className="h-4 w-4" />
            </Button>
          </div>
        </div>
      </header>

      {/* Main Content */}
      <main className="container py-8">
        <div className="mb-8">
          <h1 className="text-3xl font-bold">Welcome back, {user.name}!</h1>
          <p className="text-muted-foreground mt-2">
            Here's an overview of your usage and recent activity.
          </p>
        </div>

        {/* Stats Grid */}
        <div className="grid gap-6 md:grid-cols-2 lg:grid-cols-4 mb-8">
          <div className="rounded-lg border bg-card p-6">
            <div className="flex items-center justify-between">
              <div>
                <p className="text-sm font-medium text-muted-foreground">
                  Generations Today
                </p>
                <p className="text-2xl font-bold mt-2">{stats.generationsToday}</p>
=======
      <div className="mb-8">
        <h1 className="text-3xl font-bold mb-2">Dashboard</h1>
        <p className="text-muted-foreground">
          Welcome back, {user.name}! Manage your API keys, monitor usage, and track projects.
        </p>
      </div>

      {/* Quick Stats */}
      <div className="grid gap-4 md:grid-cols-2 lg:grid-cols-4 mb-8">
        <Card>
          <CardHeader className="flex flex-row items-center justify-between space-y-0 pb-2">
            <CardTitle className="text-sm font-medium">Total Requests</CardTitle>
            <Activity className="h-4 w-4 text-muted-foreground" />
          </CardHeader>
          <CardContent>
            <div className="text-2xl font-bold">{mockUsageData.total.requests.toLocaleString()}</div>
            <p className="text-xs text-muted-foreground">
              +20.1% from last month
            </p>
          </CardContent>
        </Card>

        <Card>
          <CardHeader className="flex flex-row items-center justify-between space-y-0 pb-2">
            <CardTitle className="text-sm font-medium">Tokens Used</CardTitle>
            <BarChart3 className="h-4 w-4 text-muted-foreground" />
          </CardHeader>
          <CardContent>
            <div className="text-2xl font-bold">{(mockUsageData.total.tokens / 1000).toFixed(0)}K</div>
            <p className="text-xs text-muted-foreground">
              {((mockUsageData.total.tokens / mockUsageData.limits.tokens) * 100).toFixed(0)}% of limit
            </p>
          </CardContent>
        </Card>

        <Card>
          <CardHeader className="flex flex-row items-center justify-between space-y-0 pb-2">
            <CardTitle className="text-sm font-medium">Active Projects</CardTitle>
            <Code2 className="h-4 w-4 text-muted-foreground" />
          </CardHeader>
          <CardContent>
            <div className="text-2xl font-bold">{mockProjects.filter(p => p.status === 'active').length}</div>
            <p className="text-xs text-muted-foreground">
              {mockProjects.length} total projects
            </p>
          </CardContent>
        </Card>

        <Card>
          <CardHeader className="flex flex-row items-center justify-between space-y-0 pb-2">
            <CardTitle className="text-sm font-medium">Current Cost</CardTitle>
            <CreditCard className="h-4 w-4 text-muted-foreground" />
          </CardHeader>
          <CardContent>
            <div className="text-2xl font-bold">${mockUsageData.total.cost.toFixed(2)}</div>
            <p className="text-xs text-muted-foreground">
              {user.plan} Plan
            </p>
          </CardContent>
        </Card>
      </div>

      {/* Main Content Tabs */}
      <Tabs defaultValue="overview" className="space-y-4">
        <TabsList>
          <TabsTrigger value="overview">Overview</TabsTrigger>
          <TabsTrigger value="api-keys">API Keys</TabsTrigger>
          <TabsTrigger value="projects">Projects</TabsTrigger>
          <TabsTrigger value="billing">Billing</TabsTrigger>
          <TabsTrigger value="settings">Settings</TabsTrigger>
        </TabsList>

        {/* Overview Tab */}
        <TabsContent value="overview" className="space-y-4">
          <Card>
            <CardHeader>
              <CardTitle>Usage Overview</CardTitle>
              <CardDescription>Your API usage over the last 7 days</CardDescription>
            </CardHeader>
            <CardContent>
              <div className="space-y-4">
                <div>
                  <div className="flex items-center justify-between mb-2">
                    <span className="text-sm font-medium">API Requests</span>
                    <span className="text-sm text-muted-foreground">
                      {mockUsageData.total.requests} / {mockUsageData.limits.requests}
                    </span>
                  </div>
                  <Progress value={(mockUsageData.total.requests / mockUsageData.limits.requests) * 100} />
                </div>

                <div>
                  <div className="flex items-center justify-between mb-2">
                    <span className="text-sm font-medium">Token Usage</span>
                    <span className="text-sm text-muted-foreground">
                      {mockUsageData.total.tokens.toLocaleString()} / {mockUsageData.limits.tokens.toLocaleString()}
                    </span>
                  </div>
                  <Progress value={(mockUsageData.total.tokens / mockUsageData.limits.tokens) * 100} />
                </div>

                {/* Simple chart representation */}
                <div className="mt-6">
                  <h4 className="text-sm font-medium mb-4">Daily Requests</h4>
                  <div className="flex items-end justify-between h-32 gap-2">
                    {mockUsageData.daily.map((day, index) => (
                      <div key={index} className="flex-1 flex flex-col items-center">
                        <div
                          className="w-full bg-primary/20 hover:bg-primary/30 transition-colors rounded-t"
                          style={{ height: `${(day.requests / 250) * 100}%` }}
                        />
                        <span className="text-xs mt-2 text-muted-foreground">{day.date.split(' ')[1]}</span>
                      </div>
                    ))}
                  </div>
                </div>
>>>>>>> 5117bc7f
              </div>
            </CardContent>
          </Card>

          {/* Recent Activity */}
          <Card>
            <CardHeader>
              <CardTitle>Recent Activity</CardTitle>
              <CardDescription>Your latest code generations</CardDescription>
            </CardHeader>
            <CardContent>
              <div className="space-y-4">
                <div className="flex items-center justify-between">
                  <div className="flex items-center gap-3">
                    <Code2 className="h-5 w-5 text-muted-foreground" />
                    <div>
                      <p className="text-sm font-medium">Generated authentication module</p>
                      <p className="text-xs text-muted-foreground">E-Commerce API • 2 hours ago</p>
                    </div>
                  </div>
                  <Badge variant="outline">TypeScript</Badge>
                </div>
                <div className="flex items-center justify-between">
                  <div className="flex items-center gap-3">
                    <Code2 className="h-5 w-5 text-muted-foreground" />
                    <div>
                      <p className="text-sm font-medium">Created dashboard components</p>
                      <p className="text-xs text-muted-foreground">React Dashboard • 3 hours ago</p>
                    </div>
                  </div>
                  <Badge variant="outline">React</Badge>
                </div>
                <div className="flex items-center justify-between">
                  <div className="flex items-center gap-3">
                    <Code2 className="h-5 w-5 text-muted-foreground" />
                    <div>
                      <p className="text-sm font-medium">Implemented data pipeline</p>
                      <p className="text-xs text-muted-foreground">Python ML Pipeline • 6 hours ago</p>
                    </div>
                  </div>
                  <Badge variant="outline">Python</Badge>
                </div>
              </div>
            </CardContent>
          </Card>
        </TabsContent>

        {/* API Keys Tab */}
        <TabsContent value="api-keys" className="space-y-4">
          <Card>
            <CardHeader>
              <div className="flex items-center justify-between">
                <div>
                  <CardTitle>API Keys</CardTitle>
                  <CardDescription>Manage your API keys for accessing Monkey Coder</CardDescription>
                </div>
                <Button onClick={generateNewKey} disabled={isLoading}>
                  <Plus className="h-4 w-4 mr-2" />
                  Generate New Key
                </Button>
              </div>
            </CardHeader>
            <CardContent>
              <div className="space-y-4">
                {mockApiKeys.map((apiKey) => (
                  <div key={apiKey.id} className="flex items-center justify-between p-4 border rounded-lg">
                    <div className="flex-1">
                      <div className="flex items-center gap-2 mb-1">
                        <h4 className="font-medium">{apiKey.name}</h4>
                        <Badge variant={apiKey.status === 'active' ? 'default' : 'secondary'}>
                          {apiKey.status}
                        </Badge>
                      </div>
                      <div className="flex items-center gap-4 text-sm text-muted-foreground">
                        <span>Created: {apiKey.created}</span>
                        <span>Last used: {apiKey.lastUsed}</span>
                        <span>{apiKey.usage} requests</span>
                      </div>
                      <div className="flex items-center gap-2 mt-2">
                        <code className="bg-secondary px-2 py-1 rounded text-xs">
                          {showKey === apiKey.id ? 'sk_live_1234567890abcdef...' : apiKey.key}
                        </code>
                        <Button
                          size="sm"
                          variant="ghost"
                          onClick={() => setShowKey(showKey === apiKey.id ? null : apiKey.id)}
                        >
                          {showKey === apiKey.id ? <EyeOff className="h-3 w-3" /> : <Eye className="h-3 w-3" />}
                        </Button>
                        <Button
                          size="sm"
                          variant="ghost"
                          onClick={() => copyToClipboard('sk_live_1234567890abcdef...')}
                        >
                          <Copy className="h-3 w-3" />
                        </Button>
                      </div>
                    </div>
                    <div className="flex items-center gap-2">
                      <Button size="sm" variant="ghost">
                        <RefreshCw className="h-4 w-4" />
                      </Button>
                      <Button size="sm" variant="ghost" onClick={() => deleteKey(apiKey.id)}>
                        <Trash2 className="h-4 w-4 text-destructive" />
                      </Button>
                    </div>
                  </div>
                ))}
              </div>
<<<<<<< HEAD
              <Settings className="h-8 w-8 text-primary opacity-20" />
            </div>
          </div>
        </div>

        {/* Quick Actions */}
        <div className="grid gap-6 md:grid-cols-2 lg:grid-cols-3">
          <div className="rounded-lg border bg-card p-6">
            <h3 className="font-semibold mb-2">New Code Generation</h3>
            <p className="text-sm text-muted-foreground mb-4">
              Generate code using our AI-powered engine
            </p>
            <Button className="w-full" size="sm">
              <Zap className="mr-2 h-4 w-4" />
              Start Generating
            </Button>
          </div>

          <div className="rounded-lg border bg-card p-6">
            <h3 className="font-semibold mb-2">API Documentation</h3>
            <p className="text-sm text-muted-foreground mb-4">
              Learn how to integrate our API into your workflow
            </p>
            <Button variant="outline" className="w-full" size="sm">
              View Docs
              <ArrowUpRight className="ml-2 h-4 w-4" />
            </Button>
          </div>

          <div className="rounded-lg border bg-card p-6">
            <h3 className="font-semibold mb-2">Manage Subscription</h3>
            <p className="text-sm text-muted-foreground mb-4">
              {user.plan === 'pro'
                ? 'Manage your Pro subscription and billing'
                : 'Upgrade to Pro for unlimited generations'
              }
            </p>
            <Button variant="outline" className="w-full" size="sm">
              {user.plan === 'pro' ? 'Manage Plan' : 'Upgrade to Pro'}
            </Button>
          </div>
        </div>

        {/* Recent Activity */}
        <div className="mt-8">
          <h2 className="text-xl font-semibold mb-4">Recent Generations</h2>
          <div className="rounded-lg border">
            <div className="p-4 text-sm text-muted-foreground text-center">
              No recent generations. Start generating code to see your history here.
            </div>
          </div>
        </div>
      </main>
=======

              <Alert className="mt-4">
                <AlertCircle className="h-4 w-4" />
                <AlertDescription>
                  Keep your API keys secure. Never share them publicly or commit them to version control.
                  You can regenerate keys at any time if they are compromised.
                </AlertDescription>
              </Alert>
            </CardContent>
          </Card>
        </TabsContent>

        {/* Projects Tab */}
        <TabsContent value="projects" className="space-y-4">
          <Card>
            <CardHeader>
              <div className="flex items-center justify-between">
                <div>
                  <CardTitle>Projects</CardTitle>
                  <CardDescription>Your code generation projects</CardDescription>
                </div>
                <Button>
                  <Plus className="h-4 w-4 mr-2" />
                  New Project
                </Button>
              </div>
            </CardHeader>
            <CardContent>
              <div className="grid gap-4 md:grid-cols-2 lg:grid-cols-3">
                {mockProjects.map((project) => (
                  <Card key={project.id}>
                    <CardHeader>
                      <div className="flex items-center justify-between">
                        <CardTitle className="text-base">{project.name}</CardTitle>
                        <div className={getStatusColor(project.status)}>
                          {getStatusIcon(project.status)}
                        </div>
                      </div>
                      <CardDescription>{project.description}</CardDescription>
                    </CardHeader>
                    <CardContent>
                      <div className="space-y-2 text-sm">
                        <div className="flex items-center justify-between">
                          <span className="text-muted-foreground">Language:</span>
                          <Badge variant="outline">{project.language}</Badge>
                        </div>
                        <div className="flex items-center justify-between">
                          <span className="text-muted-foreground">Generations:</span>
                          <span>{project.generations}</span>
                        </div>
                        <div className="flex items-center justify-between">
                          <span className="text-muted-foreground">Last modified:</span>
                          <span>{project.lastModified}</span>
                        </div>
                      </div>
                      <div className="flex gap-2 mt-4">
                        <Button size="sm" className="flex-1">Open</Button>
                        <Button size="sm" variant="outline" className="flex-1">Archive</Button>
                      </div>
                    </CardContent>
                  </Card>
                ))}
              </div>
            </CardContent>
          </Card>
        </TabsContent>

        {/* Billing Tab */}
        <TabsContent value="billing" className="space-y-4">
          <Card>
            <CardHeader>
              <CardTitle>Billing & Subscription</CardTitle>
              <CardDescription>Manage your subscription and payment methods</CardDescription>
            </CardHeader>
            <CardContent>
              <div className="space-y-6">
                <div className="flex items-center justify-between p-4 border rounded-lg">
                  <div>
                    <h4 className="font-medium">Current Plan: {user.plan}</h4>
                    <p className="text-sm text-muted-foreground">$79/month • Renews on Feb 7, 2025</p>
                  </div>
                  <Link href="/pricing">
                    <Button variant="outline">Change Plan</Button>
                  </Link>
                </div>

                <div>
                  <h4 className="font-medium mb-3">Current Usage</h4>
                  <div className="space-y-3">
                    <div className="flex items-center justify-between text-sm">
                      <span>Base subscription</span>
                      <span>$79.00</span>
                    </div>
                    <div className="flex items-center justify-between text-sm">
                      <span>Additional usage</span>
                      <span>$0.00</span>
                    </div>
                    <div className="flex items-center justify-between text-sm">
                      <span>GST (10%)</span>
                      <span>$7.90</span>
                    </div>
                    <div className="flex items-center justify-between font-medium pt-3 border-t">
                      <span>Total (AUD)</span>
                      <span>$86.90</span>
                    </div>
                  </div>
                </div>

                <div>
                  <h4 className="font-medium mb-3">Payment Method</h4>
                  <div className="flex items-center justify-between p-4 border rounded-lg">
                    <div className="flex items-center gap-3">
                      <CreditCard className="h-5 w-5 text-muted-foreground" />
                      <div>
                        <p className="text-sm font-medium">•••• •••• •••• 4242</p>
                        <p className="text-xs text-muted-foreground">Expires 12/25</p>
                      </div>
                    </div>
                    <Button size="sm" variant="outline">Update</Button>
                  </div>
                </div>

                <Button className="w-full">
                  Manage Billing in Stripe
                </Button>
              </div>
            </CardContent>
          </Card>
        </TabsContent>

        {/* Settings Tab */}
        <TabsContent value="settings" className="space-y-4">
          <Card>
            <CardHeader>
              <CardTitle>Account Settings</CardTitle>
              <CardDescription>Manage your account preferences</CardDescription>
            </CardHeader>
            <CardContent>
              <div className="space-y-4">
                <div className="grid gap-4 md:grid-cols-2">
                  <div>
                    <label className="text-sm font-medium">Name</label>
                    <input
                      type="text"
                      className="w-full mt-1 px-3 py-2 border rounded-md"
                      defaultValue={user.name}
                    />
                  </div>
                  <div>
                    <label className="text-sm font-medium">Email</label>
                    <input
                      type="email"
                      className="w-full mt-1 px-3 py-2 border rounded-md"
                      defaultValue={user.email}
                    />
                  </div>
                </div>

                <div>
                  <h4 className="font-medium mb-3">Preferences</h4>
                  <div className="space-y-3">
                    <label className="flex items-center gap-2">
                      <input type="checkbox" defaultChecked />
                      <span className="text-sm">Email notifications for usage alerts</span>
                    </label>
                    <label className="flex items-center gap-2">
                      <input type="checkbox" defaultChecked />
                      <span className="text-sm">Weekly usage reports</span>
                    </label>
                    <label className="flex items-center gap-2">
                      <input type="checkbox" />
                      <span className="text-sm">Product updates and announcements</span>
                    </label>
                  </div>
                </div>

                <div className="flex gap-4">
                  <Button>Save Changes</Button>
                  <Button variant="outline">Cancel</Button>
                </div>
              </div>
            </CardContent>
          </Card>

          <Card className="border-destructive">
            <CardHeader>
              <CardTitle className="text-destructive">Danger Zone</CardTitle>
              <CardDescription>Irreversible actions for your account</CardDescription>
            </CardHeader>
            <CardContent>
              <Button variant="destructive">Delete Account</Button>
            </CardContent>
          </Card>
        </TabsContent>
      </Tabs>
>>>>>>> 5117bc7f
    </div>
  )
}<|MERGE_RESOLUTION|>--- conflicted
+++ resolved
@@ -1,13 +1,5 @@
 "use client"
 
-<<<<<<< HEAD
-import { useEffect, useState } from 'react'
-import { useRouter } from 'next/navigation'
-import Link from 'next/link'
-import Image from 'next/image'
-import { Button } from '@/components/ui/button'
-import { Zap, Clock, BarChart3, CreditCard, Settings, LogOut, ArrowUpRight } from 'lucide-react'
-=======
 import { useState, useEffect } from 'react'
 import { Card, CardContent, CardDescription, CardHeader, CardTitle } from '@/components/ui/card'
 import { Button } from '@/components/ui/button'
@@ -36,7 +28,6 @@
 } from 'lucide-react'
 import Link from 'next/link'
 import { useRouter } from 'next/navigation'
->>>>>>> 5117bc7f
 
 // Mock data - replace with actual API calls
 const mockApiKeys = [
@@ -180,66 +171,6 @@
   return (
     <div className="container mx-auto py-8 px-4">
       {/* Header */}
-<<<<<<< HEAD
-      <header className="sticky top-0 z-50 w-full border-b bg-background/95 backdrop-blur supports-[backdrop-filter]:bg-background/60">
-        <div className="container flex h-16 items-center justify-between">
-          <div className="flex items-center gap-6">
-            <Link href="/dashboard" className="flex items-center">
-              <Image
-                src="/splash.png"
-                alt="Monkey Coder Logo"
-                width={240}
-                height={64}
-                className="h-16 w-auto"
-              />
-            </Link>
-            <nav className="hidden md:flex items-center gap-6">
-              <Link href="/dashboard" className="text-sm font-medium">
-                Dashboard
-              </Link>
-              <Link href="/projects" className="text-sm font-medium text-muted-foreground hover:text-primary">
-                Projects
-              </Link>
-              <Link href="/api-keys" className="text-sm font-medium text-muted-foreground hover:text-primary">
-                API Keys
-              </Link>
-              <Link href="/docs" className="text-sm font-medium text-muted-foreground hover:text-primary">
-                Documentation
-              </Link>
-            </nav>
-          </div>
-
-          <div className="flex items-center gap-4">
-            <Button variant="ghost" size="sm" className="gap-2">
-              <CreditCard className="h-4 w-4" />
-              {user.plan === 'pro' ? 'Pro Plan' : 'Hobby Plan'}
-            </Button>
-            <Button variant="ghost" size="icon" onClick={handleLogout}>
-              <LogOut className="h-4 w-4" />
-            </Button>
-          </div>
-        </div>
-      </header>
-
-      {/* Main Content */}
-      <main className="container py-8">
-        <div className="mb-8">
-          <h1 className="text-3xl font-bold">Welcome back, {user.name}!</h1>
-          <p className="text-muted-foreground mt-2">
-            Here's an overview of your usage and recent activity.
-          </p>
-        </div>
-
-        {/* Stats Grid */}
-        <div className="grid gap-6 md:grid-cols-2 lg:grid-cols-4 mb-8">
-          <div className="rounded-lg border bg-card p-6">
-            <div className="flex items-center justify-between">
-              <div>
-                <p className="text-sm font-medium text-muted-foreground">
-                  Generations Today
-                </p>
-                <p className="text-2xl font-bold mt-2">{stats.generationsToday}</p>
-=======
       <div className="mb-8">
         <h1 className="text-3xl font-bold mb-2">Dashboard</h1>
         <p className="text-muted-foreground">
@@ -356,7 +287,6 @@
                     ))}
                   </div>
                 </div>
->>>>>>> 5117bc7f
               </div>
             </CardContent>
           </Card>
@@ -466,61 +396,6 @@
                   </div>
                 ))}
               </div>
-<<<<<<< HEAD
-              <Settings className="h-8 w-8 text-primary opacity-20" />
-            </div>
-          </div>
-        </div>
-
-        {/* Quick Actions */}
-        <div className="grid gap-6 md:grid-cols-2 lg:grid-cols-3">
-          <div className="rounded-lg border bg-card p-6">
-            <h3 className="font-semibold mb-2">New Code Generation</h3>
-            <p className="text-sm text-muted-foreground mb-4">
-              Generate code using our AI-powered engine
-            </p>
-            <Button className="w-full" size="sm">
-              <Zap className="mr-2 h-4 w-4" />
-              Start Generating
-            </Button>
-          </div>
-
-          <div className="rounded-lg border bg-card p-6">
-            <h3 className="font-semibold mb-2">API Documentation</h3>
-            <p className="text-sm text-muted-foreground mb-4">
-              Learn how to integrate our API into your workflow
-            </p>
-            <Button variant="outline" className="w-full" size="sm">
-              View Docs
-              <ArrowUpRight className="ml-2 h-4 w-4" />
-            </Button>
-          </div>
-
-          <div className="rounded-lg border bg-card p-6">
-            <h3 className="font-semibold mb-2">Manage Subscription</h3>
-            <p className="text-sm text-muted-foreground mb-4">
-              {user.plan === 'pro'
-                ? 'Manage your Pro subscription and billing'
-                : 'Upgrade to Pro for unlimited generations'
-              }
-            </p>
-            <Button variant="outline" className="w-full" size="sm">
-              {user.plan === 'pro' ? 'Manage Plan' : 'Upgrade to Pro'}
-            </Button>
-          </div>
-        </div>
-
-        {/* Recent Activity */}
-        <div className="mt-8">
-          <h2 className="text-xl font-semibold mb-4">Recent Generations</h2>
-          <div className="rounded-lg border">
-            <div className="p-4 text-sm text-muted-foreground text-center">
-              No recent generations. Start generating code to see your history here.
-            </div>
-          </div>
-        </div>
-      </main>
-=======
 
               <Alert className="mt-4">
                 <AlertCircle className="h-4 w-4" />
@@ -716,7 +591,6 @@
           </Card>
         </TabsContent>
       </Tabs>
->>>>>>> 5117bc7f
     </div>
   )
 }