"use client"

import Link from 'next/link'
import Image from 'next/image'
import { Button } from '@/components/ui/button'
import { ArrowRight, Code2, Sparkles, Zap, Terminal, Download, Key, CheckCircle } from 'lucide-react'
import { useState, useEffect } from 'react'

export function Hero() {
  const [currentStep, setCurrentStep] = useState(0)

  const cliSteps = [
    {
      command: '$ npm install -g monkey-coder-cli',
      description: 'Install the CLI globally',
      icon: Download,
      output: '✓ Installed monkey-coder-cli@1.0.0'
    },
    {
      command: '$ monkey-coder --version',
      description: 'Verify installation',
      icon: CheckCircle,
      output: 'monkey-coder-cli v1.0.0'
    },
    {
      command: '$ monkey-coder config set apiKey "your-key"',
      description: 'Configure your API key',
      icon: Key,
      output: '✓ API key configured successfully'
    },
    {
      command: '$ monkey-coder implement "Create a React login form"',
      description: 'Generate your first component',
      icon: Code2,
      output: '✓ Generated: LoginForm.tsx (45 lines)'
    }
  ]

  useEffect(() => {
    const timer = setInterval(() => {
      setCurrentStep((prev) => (prev + 1) % cliSteps.length)
    }, 4000)
    return () => clearInterval(timer)
  }, [cliSteps.length])

  return (
    <section className="relative overflow-hidden bg-gradient-to-b from-background to-primary/5">
      <div className="absolute inset-0 bg-grid-black/[0.02] -z-10" />
      <div className="mx-auto max-w-7xl px-6 py-24 sm:py-32 lg:px-8 lg:py-40">
        <div className="mx-auto max-w-4xl text-center">
          {/* Large Hero Logo */}
          <div className="mb-12 flex justify-center animate-fade-up">
            <div className="relative">
              <Image
                src="/splash.png"
                alt="Monkey Coder"
                width={400}
                height={107}
                className="h-32 w-auto drop-shadow-2xl neon-logo"
                priority
              />
              <div className="absolute inset-0 bg-gradient-to-r from-primary/20 to-transparent rounded-lg blur-xl -z-10" />
            </div>
          </div>

          <div className="mb-8 flex justify-center animate-fade-up animation-delay-100">
            <div className="relative rounded-full px-3 py-1 text-sm leading-6 text-muted-foreground ring-1 ring-gray-900/10 hover:ring-gray-900/20 dark:ring-gray-100/10 dark:hover:ring-gray-100/20">
              Powered by Claude Opus 4.1, GPT-4.1, and more{' '}
              <Link href="/getting-started" className="font-semibold text-primary">
                <span className="absolute inset-0" aria-hidden="true" />
                Get started <span aria-hidden="true">&rarr;</span>
              </Link>
            </div>
          </div>

          <h1 className="text-4xl font-bold tracking-tight sm:text-6xl animate-fade-up">
            Transform ideas into
            <span className="bg-gradient-to-r from-primary to-primary/60 bg-clip-text text-transparent">
              {' '}production-ready code
            </span>
          </h1>

          <p className="mt-6 text-lg leading-8 text-muted-foreground animate-fade-up animation-delay-100">
<<<<<<< HEAD
            Monkey Coder uses advanced AI to generate, analyze, and optimize code across multiple programming languages.
            Build faster, ship better, and let AI handle the repetitive tasks.
          </p>

          <div className="mt-10 flex items-center justify-center gap-x-6 animate-fade-up animation-delay-200">
            <Link href="/signup">
              <Button size="lg" className="gap-2 neon-button-cyan">
                Start coding for free
                <ArrowRight className="h-4 w-4" />
              </Button>
            </Link>
            <Link href="#demo">
              <Button variant="outline" size="lg" className="neon-button-cyan">
                Watch demo
=======
            Install our CLI in seconds and start generating code with advanced AI models.
            From React components to complete APIs - build faster with AI assistance.
          </p>

          <div className="mt-10 flex items-center justify-center gap-x-6 animate-fade-up animation-delay-200">
            <Link href="/getting-started">
              <Button size="lg" className="gap-2">
                <Terminal className="h-4 w-4" />
                Install CLI Now
                <ArrowRight className="h-4 w-4" />
              </Button>
            </Link>
            <Link href="/signup">
              <Button variant="outline" size="lg">
                Create Free Account
>>>>>>> 5117bc7f
              </Button>
            </Link>
          </div>

          <div className="mt-10 flex items-center justify-center gap-x-8 text-sm text-muted-foreground animate-fade-up animation-delay-300">
            <div className="flex items-center gap-2">
              <Code2 className="h-4 w-4" />
              <span>Multi-language</span>
            </div>
            <div className="flex items-center gap-2">
              <Zap className="h-4 w-4" />
              <span>Lightning fast</span>
            </div>
            <div className="flex items-center gap-2">
              <Sparkles className="h-4 w-4" />
              <span>AI-powered</span>
            </div>
          </div>
        </div>

<<<<<<< HEAD
        {/* Code Preview */}
        <div className="mt-16 flow-root sm:mt-24">
          <div className="relative rounded-xl bg-gray-900/5 p-2 ring-1 ring-inset ring-gray-900/10 lg:-m-4 lg:rounded-2xl lg:p-4">
            <div className="rounded-md bg-gray-900 p-4 text-sm text-gray-300 shadow-2xl ring-1 ring-white/10 neon-code-preview">
              <pre className="overflow-x-auto">
                <code>{`// Generate a REST API endpoint
const prompt = "Create a user authentication endpoint with JWT"
const result = await monkeyCoder.generate({
  prompt,
  language: "typescript",
  framework: "express"
})
=======
        {/* Interactive CLI Demo */}
        <div className="mt-16 flow-root sm:mt-24">
          <div className="relative rounded-xl bg-gray-900/5 p-2 ring-1 ring-inset ring-gray-900/10 lg:-m-4 lg:rounded-2xl lg:p-4">
            <div className="rounded-md bg-gray-900 shadow-2xl ring-1 ring-white/10">
              {/* Terminal Header */}
              <div className="flex items-center justify-between border-b border-gray-800 px-4 py-2">
                <div className="flex items-center gap-2">
                  <div className="h-3 w-3 rounded-full bg-red-500" />
                  <div className="h-3 w-3 rounded-full bg-yellow-500" />
                  <div className="h-3 w-3 rounded-full bg-green-500" />
                </div>
                <div className="flex items-center gap-2 text-xs text-gray-400">
                  <Terminal className="h-3 w-3" />
                  <span>Terminal - monkey-coder-cli</span>
                </div>
              </div>

              {/* Terminal Content */}
              <div className="p-4 font-mono text-sm">
                {/* Step Indicator */}
                <div className="mb-4 flex items-center gap-2">
                  {cliSteps.map((step, index) => {
                    const Icon = step.icon
                    return (
                      <div
                        key={index}
                        className={`flex items-center justify-center rounded-full p-1.5 transition-all duration-500 ${
                          index === currentStep
                            ? 'bg-primary text-primary-foreground scale-110'
                            : index < currentStep
                            ? 'bg-green-600 text-white'
                            : 'bg-gray-700 text-gray-400'
                        }`}
                      >
                        <Icon className="h-3 w-3" />
                      </div>
                    )
                  })}
                </div>

                {/* Current Command */}
                <div className="space-y-3">
                  <div className="text-gray-400 text-xs">
                    {cliSteps[currentStep].description}
                  </div>
                  <div className="text-green-400">
                    <span className="animate-pulse">{cliSteps[currentStep].command}</span>
                  </div>
                  <div className="text-gray-300 opacity-0 animate-fade-in animation-delay-200">
                    {cliSteps[currentStep].output}
                  </div>
                </div>
>>>>>>> 5117bc7f

                {/* Quick Start Hint */}
                <div className="mt-6 border-t border-gray-800 pt-4">
                  <div className="flex items-center gap-2 text-xs text-gray-500">
                    <span>Ready to start?</span>
                    <Link href="/getting-started" className="text-primary hover:underline">
                      Follow our step-by-step guide →
                    </Link>
                  </div>
                </div>
              </div>
            </div>
          </div>
        </div>
      </div>
    </section>
  )
}<|MERGE_RESOLUTION|>--- conflicted
+++ resolved
@@ -1,7 +1,6 @@
 "use client"
 
 import Link from 'next/link'
-import Image from 'next/image'
 import { Button } from '@/components/ui/button'
 import { ArrowRight, Code2, Sparkles, Zap, Terminal, Download, Key, CheckCircle } from 'lucide-react'
 import { useState, useEffect } from 'react'
@@ -48,22 +47,7 @@
       <div className="absolute inset-0 bg-grid-black/[0.02] -z-10" />
       <div className="mx-auto max-w-7xl px-6 py-24 sm:py-32 lg:px-8 lg:py-40">
         <div className="mx-auto max-w-4xl text-center">
-          {/* Large Hero Logo */}
-          <div className="mb-12 flex justify-center animate-fade-up">
-            <div className="relative">
-              <Image
-                src="/splash.png"
-                alt="Monkey Coder"
-                width={400}
-                height={107}
-                className="h-32 w-auto drop-shadow-2xl neon-logo"
-                priority
-              />
-              <div className="absolute inset-0 bg-gradient-to-r from-primary/20 to-transparent rounded-lg blur-xl -z-10" />
-            </div>
-          </div>
-
-          <div className="mb-8 flex justify-center animate-fade-up animation-delay-100">
+          <div className="mb-8 flex justify-center">
             <div className="relative rounded-full px-3 py-1 text-sm leading-6 text-muted-foreground ring-1 ring-gray-900/10 hover:ring-gray-900/20 dark:ring-gray-100/10 dark:hover:ring-gray-100/20">
               Powered by Claude Opus 4.1, GPT-4.1, and more{' '}
               <Link href="/getting-started" className="font-semibold text-primary">
@@ -81,22 +65,6 @@
           </h1>
 
           <p className="mt-6 text-lg leading-8 text-muted-foreground animate-fade-up animation-delay-100">
-<<<<<<< HEAD
-            Monkey Coder uses advanced AI to generate, analyze, and optimize code across multiple programming languages.
-            Build faster, ship better, and let AI handle the repetitive tasks.
-          </p>
-
-          <div className="mt-10 flex items-center justify-center gap-x-6 animate-fade-up animation-delay-200">
-            <Link href="/signup">
-              <Button size="lg" className="gap-2 neon-button-cyan">
-                Start coding for free
-                <ArrowRight className="h-4 w-4" />
-              </Button>
-            </Link>
-            <Link href="#demo">
-              <Button variant="outline" size="lg" className="neon-button-cyan">
-                Watch demo
-=======
             Install our CLI in seconds and start generating code with advanced AI models.
             From React components to complete APIs - build faster with AI assistance.
           </p>
@@ -112,7 +80,6 @@
             <Link href="/signup">
               <Button variant="outline" size="lg">
                 Create Free Account
->>>>>>> 5117bc7f
               </Button>
             </Link>
           </div>
@@ -120,7 +87,7 @@
           <div className="mt-10 flex items-center justify-center gap-x-8 text-sm text-muted-foreground animate-fade-up animation-delay-300">
             <div className="flex items-center gap-2">
               <Code2 className="h-4 w-4" />
-              <span>Multi-language</span>
+              <span>358+ languages</span>
             </div>
             <div className="flex items-center gap-2">
               <Zap className="h-4 w-4" />
@@ -133,20 +100,6 @@
           </div>
         </div>
 
-<<<<<<< HEAD
-        {/* Code Preview */}
-        <div className="mt-16 flow-root sm:mt-24">
-          <div className="relative rounded-xl bg-gray-900/5 p-2 ring-1 ring-inset ring-gray-900/10 lg:-m-4 lg:rounded-2xl lg:p-4">
-            <div className="rounded-md bg-gray-900 p-4 text-sm text-gray-300 shadow-2xl ring-1 ring-white/10 neon-code-preview">
-              <pre className="overflow-x-auto">
-                <code>{`// Generate a REST API endpoint
-const prompt = "Create a user authentication endpoint with JWT"
-const result = await monkeyCoder.generate({
-  prompt,
-  language: "typescript",
-  framework: "express"
-})
-=======
         {/* Interactive CLI Demo */}
         <div className="mt-16 flow-root sm:mt-24">
           <div className="relative rounded-xl bg-gray-900/5 p-2 ring-1 ring-inset ring-gray-900/10 lg:-m-4 lg:rounded-2xl lg:p-4">
@@ -199,7 +152,6 @@
                     {cliSteps[currentStep].output}
                   </div>
                 </div>
->>>>>>> 5117bc7f
 
                 {/* Quick Start Hint */}
                 <div className="mt-6 border-t border-gray-800 pt-4">
