--- conflicted
+++ resolved
@@ -6,7 +6,6 @@
 import { Menu, X } from 'lucide-react'
 import { useState } from 'react'
 import { cn } from '@/lib/utils'
-import { ThemeToggle } from '@/components/ui/theme-toggle'
 
 const navigation = [
   { name: 'Getting Started', href: '/getting-started' },
@@ -21,30 +20,9 @@
   const [mobileMenuOpen, setMobileMenuOpen] = useState(false)
 
   return (
-    <header className="sticky top-0 z-50 w-full border-b border-gray-800 bg-[#1a1f2e] backdrop-blur
-                      supports-[backdrop-filter]:bg-[#1a1f2e]/90 neon-header neon-nav-border">
-      <nav className="mx-auto flex max-w-7xl items-center justify-between p-4
-                      xs:p-5
-                      sm:p-6
-                      lg:px-8"
-           aria-label="Global">
+    <header className="sticky top-0 z-50 w-full border-b bg-background/95 backdrop-blur supports-[backdrop-filter]:bg-background/60">
+      <nav className="mx-auto flex max-w-7xl items-center justify-between p-6 lg:px-8" aria-label="Global">
         <div className="flex lg:flex-1">
-<<<<<<< HEAD
-          <Link href="/"
-                className="-m-1.5 p-1.5 flex items-center rounded-lg
-                          hover:bg-white/5
-                          focus:outline-none focus:ring-2 focus:ring-[#00cec9] focus:ring-offset-2 focus:ring-offset-[#1a1f2e]"
-                aria-label="Monkey Coder home">
-            <Image
-              src="/splash.png"
-              alt="Monkey Coder Logo"
-              width={300}
-              height={80}
-              className="h-16 w-auto
-                        xs:h-18
-                        sm:h-20 neon-logo"
-              priority
-=======
           <Link href="/" className="-m-1.5 p-1.5 flex items-center gap-2">
             <Image
               src="/splash.png"
@@ -52,89 +30,46 @@
               width={32}
               height={32}
               className="h-8 w-8"
->>>>>>> 5117bc7f
             />
+            <span className="font-bold text-xl">Monkey Coder</span>
           </Link>
         </div>
         <div className="flex lg:hidden">
           <button
             type="button"
-            className="-m-2.5 inline-flex items-center justify-center rounded-md p-2.5 text-white
-                      hover:bg-white/10 hover:text-gray-100
-                      focus:outline-none focus:ring-2 focus:ring-[#00cec9] focus:ring-offset-2 focus:ring-offset-[#1a1f2e]
-                      transition-colors duration-200"
+            className="-m-2.5 inline-flex items-center justify-center rounded-md p-2.5 text-gray-700 dark:text-gray-300"
             onClick={() => setMobileMenuOpen(true)}
-            aria-expanded={mobileMenuOpen}
-            aria-controls="mobile-menu"
           >
             <span className="sr-only">Open main menu</span>
             <Menu className="h-6 w-6" aria-hidden="true" />
           </button>
         </div>
-        <div className="hidden lg:flex lg:gap-x-8
-                        xl:gap-x-12">
+        <div className="hidden lg:flex lg:gap-x-12">
           {navigation.map((item) => (
             <Link
               key={item.name}
               href={item.href}
-              className="text-sm font-semibold leading-6 text-white/80 rounded-md px-3 py-2
-                        hover:text-white hover:bg-white/5
-                        focus:outline-none focus:ring-2 focus:ring-[#00cec9] focus:ring-offset-2 focus:ring-offset-[#1a1f2e]
-                        transition-colors duration-200"
+              className="text-sm font-semibold leading-6 text-muted-foreground hover:text-foreground transition-colors"
             >
               {item.name}
             </Link>
           ))}
         </div>
-        <div className="hidden lg:flex lg:flex-1 lg:justify-end lg:gap-x-3
-                        xl:gap-x-4">
-          <ThemeToggle />
+        <div className="hidden lg:flex lg:flex-1 lg:justify-end lg:gap-x-4">
           <Link href="/login">
-            <Button variant="ghost"
-                    className="text-white border-transparent
-                              hover:text-white hover:bg-white/10 hover:border-white/20
-                              focus:ring-2 focus:ring-[#00cec9] focus:ring-offset-2 focus:ring-offset-[#1a1f2e]">
-              Log in
-            </Button>
+            <Button variant="ghost">Log in</Button>
           </Link>
           <Link href="/signup">
-            <Button className="bg-[#00cec9] text-white border-[#00cec9]
-                              hover:bg-[#00b8b3] hover:border-[#00b8b3]
-                              focus:ring-2 focus:ring-[#00cec9] focus:ring-offset-2 focus:ring-offset-[#1a1f2e]">
-              Get started
-            </Button>
+            <Button>Get started</Button>
           </Link>
         </div>
       </nav>
 
       {/* Mobile menu */}
-      <div className={cn('lg:hidden', mobileMenuOpen ? 'block' : 'hidden')}
-           id="mobile-menu"
-           role="dialog"
-           aria-modal="true"
-           aria-labelledby="mobile-menu-button">
-        <div className="fixed inset-0 z-40 bg-black/20 backdrop-blur-sm"
-             onClick={() => setMobileMenuOpen(false)}
-             aria-hidden="true" />
-        <div className="fixed inset-y-0 right-0 z-50 w-full overflow-y-auto bg-[#1a1f2e] px-4 py-6 shadow-xl
-                        xs:px-5
-                        sm:max-w-sm sm:px-6 sm:ring-1 sm:ring-white/10">
+      <div className={cn('lg:hidden', mobileMenuOpen ? 'block' : 'hidden')}>
+        <div className="fixed inset-0 z-50" />
+        <div className="fixed inset-y-0 right-0 z-50 w-full overflow-y-auto bg-background px-6 py-6 sm:max-w-sm sm:ring-1 sm:ring-gray-900/10">
           <div className="flex items-center justify-between">
-<<<<<<< HEAD
-            <Link href="/"
-                  className="-m-1.5 p-1.5 flex items-center rounded-lg
-                            hover:bg-white/5
-                            focus:outline-none focus:ring-2 focus:ring-[#00cec9] focus:ring-offset-2 focus:ring-offset-[#1a1f2e]"
-                  onClick={() => setMobileMenuOpen(false)}
-                  aria-label="Monkey Coder home">
-              <Image
-                src="/splash.png"
-                alt="Monkey Coder Logo"
-                width={240}
-                height={64}
-                className="h-14 w-auto
-                          xs:h-16 neon-logo"
-=======
             <Link href="/" className="-m-1.5 p-1.5 flex items-center gap-2">
               <Image
                 src="/splash.png"
@@ -142,62 +77,40 @@
                 width={32}
                 height={32}
                 className="h-8 w-8"
->>>>>>> 5117bc7f
               />
+              <span className="font-bold text-xl">Monkey Coder</span>
             </Link>
             <button
               type="button"
-              className="-m-2.5 rounded-md p-2.5 text-white
-                        hover:bg-white/10 hover:text-gray-100
-                        focus:outline-none focus:ring-2 focus:ring-[#00cec9] focus:ring-offset-2 focus:ring-offset-[#1a1f2e]
-                        transition-colors duration-200"
+              className="-m-2.5 rounded-md p-2.5 text-gray-700 dark:text-gray-300"
               onClick={() => setMobileMenuOpen(false)}
-              aria-label="Close menu"
             >
               <span className="sr-only">Close menu</span>
               <X className="h-6 w-6" aria-hidden="true" />
             </button>
           </div>
           <div className="mt-6 flow-root">
-            <div className="-my-6 divide-y divide-white/10">
+            <div className="-my-6 divide-y divide-gray-500/10">
               <div className="space-y-2 py-6">
                 {navigation.map((item) => (
                   <Link
                     key={item.name}
                     href={item.href}
-                    className="-mx-3 block rounded-lg px-3 py-2 text-base font-semibold leading-7 text-white/90
-                              hover:bg-white/5 hover:text-white
-                              focus:outline-none focus:ring-2 focus:ring-[#00cec9] focus:ring-offset-2 focus:ring-offset-[#1a1f2e]
-                              transition-colors duration-200"
+                    className="-mx-3 block rounded-lg px-3 py-2 text-base font-semibold leading-7 text-foreground hover:bg-gray-50 dark:hover:bg-gray-800"
                     onClick={() => setMobileMenuOpen(false)}
                   >
                     {item.name}
                   </Link>
                 ))}
               </div>
-              <div className="py-6 space-y-3
-                              xs:space-y-4">
-                <div className="flex items-center justify-center">
-                  <ThemeToggle />
-                </div>
-                <Link href="/login"
-                      className="block"
-                      onClick={() => setMobileMenuOpen(false)}>
-                  <Button variant="outline"
-                          className="w-full text-white border-white/20 bg-transparent
-                                    hover:bg-white/10 hover:border-white/30
-                                    focus:ring-2 focus:ring-[#00cec9] focus:ring-offset-2 focus:ring-offset-[#1a1f2e]">
+              <div className="py-6 space-y-2">
+                <Link href="/login" className="block">
+                  <Button variant="outline" className="w-full">
                     Log in
                   </Button>
                 </Link>
-                <Link href="/signup"
-                      className="block"
-                      onClick={() => setMobileMenuOpen(false)}>
-                  <Button className="w-full bg-[#00cec9] text-white border-[#00cec9]
-                                    hover:bg-[#00b8b3] hover:border-[#00b8b3]
-                                    focus:ring-2 focus:ring-[#00cec9] focus:ring-offset-2 focus:ring-offset-[#1a1f2e]">
-                    Get started
-                  </Button>
+                <Link href="/signup" className="block">
+                  <Button className="w-full">Get started</Button>
                 </Link>
               </div>
             </div>
